--- conflicted
+++ resolved
@@ -1,16 +1,5 @@
 fastapi>=0.110,<1.0
 uvicorn>=0.23,<1.0
-<<<<<<< HEAD
-rich>=13.0
-requests>=2.31
-orjson>=3.9
-
-# Plugins (opcionais; instale quando quiser usar as rotas reais)
-# nextpy>=0.1.0
-# naslib>=1.0.0
-# mammoth-cl>=0.4.0
-# symbolicai>=0.2.0
-=======
 requests>=2.31
 rich>=13.0
 
@@ -19,7 +8,6 @@
 # naslib
 # mammoth-cl
 # symbolicai
->>>>>>> 5ff31abe
 
 # Core
 pydantic-settings>=2.4.0
