# PENIN-Ω — Complete Equations Reference

## Overview

This document provides comprehensive mathematical foundations for the PENIN-Ω system, implementing 15 core equations for self-evolving, ethically-bounded AI.

**Key Principles:**
- **Non-compensatory** aggregation (harmonic mean - weak link dominates)
- **Fail-closed** security (ethical violations → immediate halt)
- **Contractive** risk reduction (ρ < 1)
- **Auditable** evolution (WORM ledger + cryptographic proofs)

---

## 1. Penin Equation — Auto-Recursive Evolution

**Form:**
```
I_{n+1} = Π_{H∩S}[I_n + α_n · G(I_n, E_n; P_n)]
```

**Components:**
- `I`: Internal state (parameters, policies, memory)
- `G`: Update direction (gradient/policy/heuristic)
- `α_n`: Dynamic step size (modulated by CAOS⁺ and SR)
- `Π_{H∩S}`: Safe projection (technical H ∩ ethical S)

**Implementation:**
```python
from penin.equations.penin_equation import penin_update, PeninState

state = PeninState(parameters=np.array([1.0, 2.0]))
gradient = np.array([0.1, 0.2])
alpha = 0.01
new_state = penin_update(state, gradient, alpha)
```

**Guarantees:**
- Bounded updates (projection ensures constraints)
- Ethical compliance (S set enforced)
- Rollback capability (state history maintained)

---

## 2. L∞ Meta-Function — Non-Compensatory Scoring

**Form:**
```
L∞ = (1 / Σ(w_j / max(ε, m_j))) · exp(-λ_c · Cost) · 𝟙_{ΣEA ∧ IR→IC}
```

**Components:**
- `m_j`: Normalized metrics ∈ [0, 1] (accuracy, robustness, privacy)
- `w_j`: Weights (Σw_j = 1)
- `Cost`: Normalized cost (time/tokens/energy)
- `λ_c`: Cost penalty coefficient
- `ε`: Numerical stability (10⁻³)
- `𝟙_{ΣEA ∧ IR→IC}`: Fail-closed indicator (0 if ethics fail)

**Implementation:**
```python
from penin.equations.linf_meta import compute_linf_meta, LInfConfig

metrics = [0.85, 0.78, 0.92]  # accuracy, robustness, privacy
weights = [0.4, 0.4, 0.2]
cost = 0.15
config = LInfConfig(lambda_c=0.5, epsilon=1e-3)

linf = compute_linf_meta(metrics, weights, cost, config, ethical_ok=True)
# linf ≈ 0.74 (harmonic mean penalized by cost)
```

**Why Harmonic Mean:**
- Forces **bottleneck** dominance (worst metric controls score)
- Anti-Goodhart (cannot compensate weak dimension with strong ones)
- Mathematically proven non-compensatory property

**Calibration:**
- `λ_c`: 0.1–1.0 (start 0.5, tune via meta-optimization)
- `ε`: 10⁻³ to 10⁻² (stability vs precision trade-off)

---

## 3. CAOS⁺ — Consistency, Autoevolution, Unknowable, Silence

### Visão Geral

CAOS⁺ é o motor de evolução adaptativa do PENIN-Ω que modula dinamicamente a taxa
de aprendizado (α) baseado em quatro dimensões fundamentais. A fórmula equilibra
exploração e exploração através de uma base multiplicativa e expoente adaptativo.

### Fórmula Matemática

**Form:**
```
CAOS⁺ = (1 + κ · C · A)^(O · S)
```

Onde:
- **Base**: `(1 + κ · C · A)` representa o potencial de amplificação
- **Expoente**: `(O · S)` controla a agressividade da exploração

### Componentes Detalhados

Todas as dimensões são normalizadas em [0, 1]:

#### **C (Consistency / Consistência)**: 
Mede a confiabilidade e calibração das predições.

**Fórmula**: `C = w₁·pass@k + w₂·(1-ECE) + w₃·v_ext`

**Sub-componentes**:
- **pass@k**: Taxa de autoconsistência em k amostras
  - Mede se o sistema produz resultados consistentes
  - Valores típicos: 0.85-0.95 para sistemas calibrados
  - Peso sugerido: 0.4
  
- **ECE (Expected Calibration Error)**: Erro de calibração [0, 1]
  - Mede se probabilidades refletem frequências reais
  - Invertido para métrica positiva: (1-ECE)
  - Valores bons: ECE < 0.05 (então 1-ECE > 0.95)
  - Peso sugerido: 0.3
  
- **v_ext**: Score de verificação externa [0, 1]
  - Validação por oracles, testes formais, humanos
  - Valores típicos: 0.80-0.90
  - Peso sugerido: 0.3

**Interpretação**:
- C alto (> 0.8): Sistema confiável, pode explorar mais
- C baixo (< 0.5): Sistema inconsistente, precisa calibrar

---

#### **A (Autoevolution / Autoevolução)**: 
Mede eficiência do aprendizado (ganho por custo).

**Fórmula**: `A = ΔL∞⁺ / (Cost_norm + ε)`

Normalizado para [0, 1] via: `A_norm = min(A_raw / max_a, 1.0)`

**Sub-componentes**:
- **ΔL∞⁺**: Ganho de performance (apenas positivo)
  - max(0, ΔL∞) - só considera melhorias
  - Valores típicos: 0.01-0.10 (1%-10% de ganho)
  
- **Cost_norm**: Custo normalizado [0, ∞)
  - Tempo, tokens, energia, recursos
  - Normalizado por budget ou baseline
  - Valores típicos: 0.05-0.20 (5%-20% do budget)
  
- **ε**: Estabilizador numérico (padrão: 10⁻³)
- **max_a**: Clamp máximo para normalização (padrão: 10.0)

**Interpretação**:
- A alto (> 0.6): Aprendizado eficiente, bom ROI
- A baixo (< 0.3): Aprendizado ineficiente ou estagnado

---

#### **O (Unknowable / Incognoscível)**: 
Mede incerteza e necessidade de exploração.

**Fórmula**: `O = w_epi·epistemic + w_ood·ood_score + w_ens·ensemble_disagreement`

**Sub-componentes**:
- **epistemic_uncertainty**: Incerteza epistêmica [0, 1]
  - Entropia: H(p) = -Σ p_i log p_i
  - Mutual Information: I(Y;θ|X) em Bayesian NNs
  - Valores típicos: 0.2-0.5
  - Peso sugerido: 0.4
  
- **ood_score**: Score out-of-distribution [0, 1]
  - Distância de distribuição de treino (Mahalanobis, KL, etc)
  - Detecção de anomalias, domain shift
  - Valores típicos: 0.1-0.4
  - Peso sugerido: 0.3
  
- **ensemble_disagreement**: Variância no ensemble [0, 1]
  - Std ou variance entre predições de múltiplos modelos
  - Normalizado por range esperado
  - Valores típicos: 0.15-0.35
  - Peso sugerido: 0.3

**Interpretação**:
- O alto (> 0.6): Alta incerteza → precisa EXPLORAR mais
- O baixo (< 0.3): Baixa incerteza → pode EXPLOITAR (exploit)

---

#### **S (Silence / Silêncio)**: 
Mede qualidade do sinal (anti-ruído).

**Fórmula**: `S = v₁·(1-noise) + v₂·(1-redund) + v₃·(1-entropy)`

Ponderação sugerida: `v₁:v₂:v₃ = 2:1:1` (ruído é mais crítico)

**Sub-componentes**:
- **(1 - noise_ratio)**: Anti-ruído [0, 1]
  - Proporção de sinal vs ruído: SNR relacionado
  - Valores bons: noise < 0.1 (então anti-noise > 0.9)
  - Peso sugerido: 0.5 (2/4)
  
- **(1 - redundancy_ratio)**: Anti-redundância [0, 1]
  - Proporção de informação duplicada/redundante
  - Valores bons: redundancy < 0.15
  - Peso sugerido: 0.25 (1/4)
  
- **(1 - entropy_normalized)**: Anti-entropia [0, 1]
  - Desordem/imprevisibilidade do sinal
  - Entropia normalizada por máximo teórico
  - Valores bons: entropy < 0.2
  - Peso sugerido: 0.25 (1/4)

**Interpretação**:
- S alto (> 0.8): Sinal limpo, alta confiança
- S baixo (< 0.5): Sinal ruidoso, baixa confiança

---

#### **κ (kappa)**: Ganho base de amplificação

**Range**: κ ≥ 20 (padrão), típico: [10, 100]

**Efeito**:
- κ = 10: Amplificação conservadora (1.0-2.5×)
- κ = 20: Amplificação moderada (1.0-3.5×) ← **padrão**
- κ = 50: Amplificação agressiva (1.0-5.0×)
- κ = 100: Amplificação extrema (1.0-7.0×)

**Auto-tuning**: κ pode ser otimizado via **Equação 10** (bandit meta-optimization)
baseado em métricas de performance agregadas.

---

### Propriedades Matemáticas

1. **Monotonicidade**: CAOS⁺ cresce monotonicamente com cada componente
   - ∂CAOS⁺/∂C ≥ 0, ∂CAOS⁺/∂A ≥ 0, ∂CAOS⁺/∂O ≥ 0, ∂CAOS⁺/∂S ≥ 0

2. **Identidade**: CAOS⁺(0,0,0,0) = 1^0 = 1 (sem amplificação)

3. **Bounds**:
   - Mínimo teórico: 1.0 (sem exploração)
   - Máximo teórico: (1 + κ)^1 quando C=A=O=S=1
   - Com κ=20: máximo = 21.0 (raramente alcançado)

4. **Decomposição**:
   - **Base multiplicativa**: C·A mede "qualidade" do aprendizado
   - **Expoente adaptativo**: O·S modula agressividade

5. **Invariância**: CAOS⁺ é invariante a permutações dentro de cada par (C↔A, O↔S)

---

### Implementação em Python

#### Uso Básico (Componentes Conhecidos)

<<<<<<< HEAD
**Mathematical Rationale:**

The CAOS⁺ formula was designed with a base-exponent structure for three key reasons:

1. **Separation of Concerns**: Base (1 + κ·C·A) controls magnitude; exponent (O·S) controls aggressiveness
2. **Mathematical Properties**: Identity (CAOS⁺(0,0,0,0) = 1), monotonicity (∂CAOS⁺/∂X > 0), compositionality
3. **Learning Alignment**: 
   - Exploit when safe (high C, low O): moderate amplification
   - Explore when uncertain (high O, high S): aggressive amplification
   - Caution when risky (low C or S): conservative

**Implementation:**
=======
>>>>>>> f70df131
```python
from penin.core.caos import compute_caos_plus_exponential

# Valores dos componentes (já calculados)
C = 0.88  # Alta consistência
A = 0.40  # Autoevolução moderada
O = 0.35  # Incerteza moderada
S = 0.82  # Alto silêncio (sinal limpo)
kappa = 20.0

caos_plus = compute_caos_plus_exponential(C, A, O, S, kappa)
<<<<<<< HEAD
# caos_plus ≈ 1.86 (boost factor for step size)
```

**Complete Pipeline with Metrics:**
```python
from penin.core.caos import (
    ConsistencyMetrics, AutoevolutionMetrics,
    IncognoscibleMetrics, SilenceMetrics,
    CAOSConfig, CAOSState, compute_caos_plus_complete
)

# Collect raw metrics
consistency = ConsistencyMetrics(pass_at_k=0.92, ece=0.008, external_verification=0.88)
autoevolution = AutoevolutionMetrics(delta_linf=0.06, cost_normalized=0.15)
incognoscible = IncognoscibleMetrics(epistemic_uncertainty=0.35, ood_score=0.28)
silence = SilenceMetrics(noise_ratio=0.08, redundancy_ratio=0.12)

# Configure engine
config = CAOSConfig(kappa=25.0, ema_half_life=5)
state = CAOSState()

# Compute CAOS⁺ with EMA smoothing and full audit trail
caos_plus, details = compute_caos_plus_complete(
    consistency, autoevolution, incognoscible, silence, config, state
)

# Use in evolution pipeline
alpha_effective = alpha_base * caos_plus
```

**Usage:**
- Modulates α (step size) in Penin Equation
- Challenger selection (higher CAOS⁺ → prioritize)
- Adaptive β_min (death gate threshold)

**Best Practices:**
- EMA smoothing (half-life 3-10 iterations)
- Clamp derivatives (avoid numerical instability)
- Log-space comparison for large ranges
- Start with κ=20, auto-tune based on ΔL∞/cost
- Monitor stability via coefficient of variation

**See Also:** [Complete CAOS⁺ Guide](caos_guide.md) for detailed examples, use cases, and mathematical deep-dive
=======
# caos_plus ≈ 1.86 (fator de amplificação para α)

# Aplicar na Equação de Penin
alpha_base = 0.01
alpha_effective = alpha_base * caos_plus  # α_eff ≈ 0.0186
```

#### Uso Completo (Com Métricas Estruturadas)

```python
from penin.core.caos import (
    compute_caos_plus_complete,
    ConsistencyMetrics,
    AutoevolutionMetrics,
    IncognoscibleMetrics,
    SilenceMetrics,
    CAOSConfig,
    CAOSState
)

# Definir métricas detalhadas
consistency = ConsistencyMetrics(
    pass_at_k=0.92,           # 92% autoconsistência
    ece=0.008,                # 0.8% calibration error
    external_verification=0.88,  # 88% verificação externa
    weight_pass=0.4,
    weight_ece=0.3,
    weight_external=0.3
)

autoevolution = AutoevolutionMetrics(
    delta_linf=0.06,          # 6% ganho de performance
    cost_normalized=0.15,     # 15% do budget
    max_a=10.0
)

incognoscible = IncognoscibleMetrics(
    epistemic_uncertainty=0.35,
    ood_score=0.28,
    ensemble_disagreement=0.30,
    weight_epistemic=0.4,
    weight_ood=0.3,
    weight_ensemble=0.3
)

silence = SilenceMetrics(
    noise_ratio=0.08,         # 8% ruído
    redundancy_ratio=0.12,    # 12% redundância
    entropy_normalized=0.18,  # 18% entropia
    weight_noise=0.5,         # 2:1:1 weighting
    weight_redundancy=0.25,
    weight_entropy=0.25
)

# Configuração com EMA para estabilidade temporal
config = CAOSConfig(
    kappa=25.0,
    ema_half_life=5,  # Suavização em 5 iterações
    caos_min=1.0,
    caos_max=10.0,
    normalize_output=False
)

# Estado para tracking temporal
state = CAOSState()

# Computar CAOS⁺
caos_plus, details = compute_caos_plus_complete(
    consistency, autoevolution, incognoscible, silence,
    config, state
)

print(f"CAOS⁺: {caos_plus:.4f}")
print(f"Componentes: {details['components_raw']}")
print(f"Suavizados (EMA): {details['components_smoothed']}")
print(f"Estabilidade: {details['state_stability']:.3f}")
```

#### Tracking Temporal (Séries Temporais)

```python
# Para múltiplas iterações com suavização EMA
config = CAOSConfig(kappa=20.0, ema_half_life=5)
state = CAOSState()

for t in range(num_iterations):
    # Obter métricas da iteração t
    consistency_t = get_consistency_metrics(t)
    autoevolution_t = get_autoevolution_metrics(t)
    # ... outras métricas
    
    # Computar CAOS⁺ com EMA do estado anterior
    caos_t, details_t = compute_caos_plus_complete(
        consistency_t, autoevolution_t, incognoscible_t, silence_t,
        config, state  # state é atualizado in-place
    )
    
    # Usar caos_t para modular α
    alpha_eff = alpha_base * caos_t
```

---

### Uso no Pipeline PENIN-Ω

#### 1. Modulação de α na Equação de Penin

```python
# Equação de Penin: I_{t+1} = Π_{H∩S}[I_t + α_t^eff · G(I_t, E_t; P_t)]
# onde α_t^eff = α_0 · φ(CAOS⁺) · R_t

alpha_base = 0.01  # Step size base
caos_plus = compute_caos_plus_exponential(C, A, O, S, kappa)
sr_score = compute_sr_omega(...)  # SR-Ω∞

# Função de aceleração
def phi(caos_plus, gamma=0.8):
    return math.tanh(gamma * math.log(caos_plus))

alpha_effective = alpha_base * phi(caos_plus) * sr_score
```

#### 2. Seleção de Challengers na Liga ACFA

```python
# Priorizar challengers com maior CAOS⁺
challengers = [
    (challenger_1, caos_plus_1),
    (challenger_2, caos_plus_2),
    (challenger_3, caos_plus_3),
]

# Ordenar por CAOS⁺ (maior = mais prioritário)
challengers_sorted = sorted(challengers, key=lambda x: x[1], reverse=True)

# Testar em ordem de prioridade
for challenger, caos in challengers_sorted:
    if test_challenger(challenger):
        promote_to_champion(challenger)
        break
```

#### 3. Adaptação de β_min (Death Equation)

```python
# β_min adaptativo baseado em CAOS⁺
def adaptive_beta_min(caos_plus, beta_base=0.01):
    """
    CAOS⁺ alto → sistema aprendendo bem → pode ser mais exigente (β maior)
    CAOS⁺ baixo → sistema lutando → ser mais tolerante (β menor)
    """
    beta_min = beta_base * (1.0 + 0.5 * (caos_plus - 1.0))
    return max(0.005, min(0.05, beta_min))  # Clamp [0.5%, 5%]
```

---

### Best Practices

#### 1. Suavização Temporal (EMA)

**Problema**: Métricas podem oscilar entre iterações, causando instabilidade.

**Solução**: Usar `CAOSState` com EMA (Exponential Moving Average).

```python
# Half-life: número de iterações para peso cair 50%
config = CAOSConfig(ema_half_life=5)  # 5 iterações
state = CAOSState()

# EMA é aplicado automaticamente em compute_caos_plus_complete()
```

**Guidelines**:
- `ema_half_life = 3`: Resposta rápida (para ambientes dinâmicos)
- `ema_half_life = 5`: Balanceado (padrão) ← **recomendado**
- `ema_half_life = 10`: Resposta lenta (para ambientes estáveis)

#### 2. Clamps e Normalização

```python
config = CAOSConfig(
    kappa_min=10.0,    # Mínimo de κ
    kappa_max=100.0,   # Máximo de κ
    caos_min=1.0,      # CAOS⁺ nunca abaixo de 1.0
    caos_max=10.0,     # Clamp superior para evitar explosão
    normalize_output=False  # [1, 10] ou [0, 1] se True
)
```

#### 3. Log-space para Comparações

```python
# Para comparar CAOS⁺ em diferentes escalas
config = CAOSConfig(use_log_space=True)
caos, details = compute_caos_plus_complete(..., config)

log_caos = details['caos_plus_log']  # log(CAOS⁺)
# Útil para ranking, plotting, análise estatística
```

#### 4. Auditoria e WORM Ledger

```python
# Details contém TODAS métricas para auditoria
caos, details = compute_caos_plus_complete(...)

# Registrar no WORM ledger
worm_entry = {
    "timestamp": time.time(),
    "caos_plus": caos,
    "components_raw": details['components_raw'],
    "components_smoothed": details['components_smoothed'],
    "kappa": details['kappa'],
    "metrics_input": details['metrics_input'],
    "state_stability": details['state_stability'],
}
worm_ledger.append(worm_entry)
```

#### 5. Diagnóstico de Problemas

```python
# Se CAOS⁺ está sempre próximo de 1.0:
# → Verificar se C·A está muito baixo (sem qualidade)
# → Verificar se O·S está muito baixo (sem exploração)

# Se CAOS⁺ oscila muito:
# → Aumentar ema_half_life para mais suavização
# → Verificar qualidade das métricas de entrada

# Se CAOS⁺ está sempre no máximo (caos_max):
# → Aumentar caos_max ou usar normalize_output=True
# → Verificar se κ está muito alto
```

---

### Cenários de Uso

#### Cenário 1: Exploração (Alta Incerteza)

```python
# Sistema entrando em território desconhecido
C = 0.5   # Consistência baixa (ainda incerto)
A = 0.3   # Autoevolução baixa (aprendendo lentamente)
O = 0.8   # ALTA incerteza (precisa explorar)
S = 0.6   # Silêncio moderado

caos = compute_caos_plus_exponential(C, A, O, S, kappa=20.0)
# caos ≈ 1.95 (amplificação moderada para exploração)
```

#### Cenário 2: Exploração (Baixa Incerteza)

```python
# Sistema refinando em território conhecido
C = 0.9   # ALTA consistência (confiante)
A = 0.6   # ALTA autoevolução (aprendendo bem)
O = 0.2   # Baixa incerteza (território conhecido)
S = 0.9   # Alto silêncio (sinal limpo)

caos = compute_caos_plus_exponential(C, A, O, S, kappa=20.0)
# caos ≈ 1.56 (amplificação moderada para exploração)
```

#### Cenário 3: Sweet Spot (Máxima Amplificação)

```python
# Sistema aprendendo rapidamente em território parcialmente conhecido
C = 0.85  # Alta consistência
A = 0.7   # Alta autoevolução
O = 0.6   # Incerteza moderada
S = 0.85  # Alto silêncio

caos = compute_caos_plus_exponential(C, A, O, S, kappa=20.0)
# caos ≈ 3.68 (MÁXIMA amplificação - sweet spot!)
```

---

### Debugging e Diagnóstico

```python
# Use print_caos_diagnostics() para debug
def print_caos_diagnostics(details):
    print("=== CAOS⁺ Diagnostics ===")
    
    raw = details['components_raw']
    smoothed = details['components_smoothed']
    
    print(f"Raw:      C={raw['C']:.3f}, A={raw['A']:.3f}, "
          f"O={raw['O']:.3f}, S={raw['S']:.3f}")
    print(f"Smoothed: C={smoothed['C']:.3f}, A={smoothed['A']:.3f}, "
          f"O={smoothed['O']:.3f}, S={smoothed['S']:.3f}")
    
    print(f"\nBase (1 + κ·C·A) = {1 + details['kappa']*smoothed['C']*smoothed['A']:.4f}")
    print(f"Exponent (O·S) = {smoothed['O']*smoothed['S']:.4f}")
    print(f"CAOS⁺_raw = {details['caos_plus_raw']:.4f}")
    print(f"CAOS⁺_final = {details['caos_plus_final']:.4f}")
    print(f"Stability = {details['state_stability']:.4f}")
```

---

### Referências e Links

- **Código fonte**: `penin/core/caos.py` (implementação canônica)
- **Testes**: `tests/test_caos.py`
- **Exemplos**: Execute `python penin/core/caos.py` para ver todos os exemplos
- **Equação de Penin**: Ver seção 1 deste documento
- **SR-Ω∞**: Ver seção 4 deste documento
- **Equação 10** (Meta-optimization): Ver seção 10 deste documento

>>>>>>> f70df131

---

## 4. SR-Ω∞ — Singularity Reflexiva (Metacognition)

**Form:**
```
I_{t+1} = Π_{H∩S}(I_t + α_t^eff · ΔL∞)
α_t^eff = α_0 · φ(CAOS⁺) · R_t
```

**R_t (Reflexive Score):** Harmonic mean of 4 axes ∈ [0, 1]:
1. **Awareness**: Aggregated calibration
2. **Ethics**: ΣEA/IR→IC compliance (binary 0/1)
3. **Autocorrection**: Risk reduction trajectory
4. **Metacognition**: ΔL∞/ΔCost efficiency

**Implementation:**
```python
from penin.equations.sr_omega_infinity import compute_sr_omega_infinity

awareness = 0.92
ethics_ok = True  # ΣEA gates passed
autocorrection = 0.88
metacognition = 0.67

sr_score = compute_sr_omega_infinity(awareness, ethics_ok, autocorrection, metacognition)
# sr_score ≈ 0.84 (harmonic mean)
```

**φ (acceleration function):**
```python
def phi(caos_plus, gamma=0.8):
    return math.tanh(gamma * caos_plus)
```

---

## 5. Death Equation — Darwinian Selection

**Form:**
```
D(x) = 1  if ΔL∞(x) < β_min
       0  otherwise
```

**Action:** If `D(x) = 1` → kill challenger, trigger rollback

**β_min Adaptation:**
- Start: 0.01 (1% minimum improvement)
- Bandit algorithm adjusts based on budget/risk
- Higher during exploration, lower during exploitation

**Implementation:**
```python
from penin.equations.death_equation import death_gate

delta_linf = 0.008  # 0.8% improvement
beta_min = 0.01     # 1% threshold

should_die = death_gate(delta_linf, beta_min)
# should_die = True → rollback
```

---

## 6. IR→IC — Incerteza Restrita → Certa (Contractivity)

**Form:**
```
H(L_ψ(k)) ≤ ρ · H(k),  0 < ρ < 1
```

**Components:**
- `H(·)`: Risk entropy (Shannon or classification-based)
- `L_ψ`: Lapidation operator (risk reduction)
- `ρ`: Contraction factor (< 1)

**Classes:**
- Idolatry (anthropomorphism, false consciousness claims)
- Harm (physical, emotional, spiritual)
- Privacy violations
- Environmental damage

**Implementation:**
```python
from penin.equations.ir_ic_contractive import verify_ir_ic_contractivity

risks_before = {"idolatry": 0.3, "harm": 0.2, "privacy": 0.1}
risks_after = {"idolatry": 0.15, "harm": 0.08, "privacy": 0.05}
rho = 0.8

is_contractive = verify_ir_ic_contractivity(risks_before, risks_after, rho)
# is_contractive = True (all risks reduced by > ρ)
```

**Policy Integration:**
- OPA/Rego rules enforce ρ < 1
- Automated blocklist for non-contractive mutations
- WORM ledger records all risk trajectories

---

## 7. ACFA EPV — Expected Possession Value

**Form (Bellman-style):**
```
v*(s) = max_a [r(s, a) + γ Σ P(s'|s, a) v*(s')]
```

**Domain:** Sequential decision-making (robotic agents, planning)

**Components:**
- `r(s, a)`: Immediate reward
- `γ`: Discount factor
- `P(s'|s, a)`: Transition probabilities
- `v*(s)`: Optimal value function

**Implementation:**
```python
from penin.equations.acfa_epv import compute_acfa_epv

state = {"position": "midfield", "possession": 0.6}
actions = ["pass", "dribble", "shoot"]
transition_model = ...  # MDP transitions
reward_fn = ...

epv = compute_acfa_epv(state, actions, transition_model, reward_fn)
```

---

## 8. Índice Agápe (ΣEA/LO-14)

**Form:**
```
A = Choquet(patience, kindness, humility, ...) · exp(-Cost_sacrificial)
```

**Components:**
- **Choquet integral**: Fuzzy measure (handles virtue dependencies)
- **Sacrificial cost**: Real resources given for others' benefit

**Virtues (LO-14):**
1. No idolatry (anthropomorphism)
2. No occultism
3. Honra parental (respect lineage)
4. No homicide
5. Consent (intimacy/privacy)
6. No theft (IP/data rights)
7. Truthfulness (no deception)
8. No covetousness (resource fairness)
9. Patience
10. Kindness
11. Humility
12. Self-control
13. Forgiveness
14. Courage

**Implementation:**
```python
from penin.equations.agape_index import compute_agape_index

virtues = {
    "patience": 0.85,
    "kindness": 0.92,
    "humility": 0.78,
    # ... other virtues
}
sacrificial_cost = 0.15  # 15% resources for others

agape = compute_agape_index(virtues, sacrificial_cost)
```

---

## 9. Ω-ΣEA Total — Global Coherence

**Form:**
```
G_t = (Σ_{m=1}^8 w_m / max(ε, s_m(t)))^(-1)
```

**8 Modules:**
1. ΣEA (ethics)
2. IR→IC (contractivity)
3. ACFA (league/EPV)
4. CAOS⁺ (evolution engine)
5. SR (metacognition)
6. MetaΩ (architecture mutation)
7. Auto-Tuning (hyperparameters)
8. APIs/Router (cost-aware orchestration)

**Usage:**
- Unified step size modulator
- GO/NO-GO gate (G ≥ threshold → allow promotion)

**Implementation:**
```python
from penin.equations.omega_sea_total import compute_omega_sea_total

module_scores = {
    "sea": 0.95,
    "iric": 0.88,
    "acfa": 0.82,
    "caos": 0.91,
    "sr": 0.84,
    "meta": 0.79,
    "tuning": 0.86,
    "apis": 0.93,
}
weights = {k: 1/8 for k in module_scores}  # Equal weights

G = compute_omega_sea_total(module_scores, weights)
# G ≈ 0.85 (harmonic mean of all modules)
```

---

## 10. Auto-Tuning Online (AdaGrad-style)

**Form:**
```
θ_{t+1} = θ_t - η_t · ∇_θ L_meta(θ_t)
η_t = η_0 / (1 + Σ |∇_θ L_meta(θ_i)|²)
```

**θ (meta-parameters):**
- κ (CAOS⁺ gain)
- λ_c (cost penalty)
- w_j (metric weights)
- β_min (death threshold)

**Guarantee:** Sublinear regret (Online Convex Optimization)

**Implementation:**
```python
from penin.equations.auto_tuning import online_auto_tuner

tuner = online_auto_tuner(eta_0=0.01)
theta = {"kappa": 20.0, "lambda_c": 0.5}

# Each iteration
gradient = compute_meta_gradient(theta, observed_performance)
theta = tuner.update(theta, gradient)
```

---

## 11. Lyapunov Contractivity

**Form:**
```
V(I_{t+1}) < V(I_t)
dV/dt ≤ 0
```

**V (Lyapunov function):**
- Quadratic: `||I - I*||²`
- Energy-based
- Distance to viability manifold

**Usage:** Block non-contractive updates (Σ-Guard integration)

**Implementation:**
```python
from penin.equations.lyapunov_contractive import verify_lyapunov_contractivity

state_current = np.array([0.5, 0.3])
state_next = np.array([0.4, 0.25])
equilibrium = np.array([0.0, 0.0])

is_contractive = verify_lyapunov_contractivity(state_current, state_next, equilibrium)
# is_contractive = True (V decreased)
```

---

## 12. OCI — Organizational Closure Index

**Form:**
```
OCI = #(closed_dependencies) / #(possible_dependencies)
```

**Closed dependency:** Loop with real feedback (data→model→metrics→decisions→data)

**Implementation:**
```python
from penin.equations.oci_closure import compute_oci

dependency_graph = {
    "data": ["model"],
    "model": ["metrics"],
    "metrics": ["decisions"],
    "decisions": ["data"],  # Closed loop!
}

oci = compute_oci(dependency_graph)
# oci = 1.0 (fully closed system)
```

---

## 13. ΔL∞ Compound Growth

**Form:**
```
L∞^(t+1) ≥ L∞^(t) · (1 + β_min)
```

**Enforcement:** Death gate (Equation 5) ensures minimum progress

**Implementation:**
```python
from penin.equations.delta_linf_growth import verify_compound_growth

linf_prev = 0.75
linf_current = 0.77
beta_min = 0.01

is_growing = verify_compound_growth(linf_prev, linf_current, beta_min)
# is_growing = True (growth ≈ 2.7% > 1%)
```

---

## 14. Anabolization — Self-Improvement Acceleration

**Form:**
```
A_{t+1} = A_t · f_anabolize(CAOS⁺, SR, OCI, ΔL∞)
```

**f (multiplicative):**
```
f = (1 + μ·ΔL∞) · (CAOS⁺)^ν · (SR)^ξ · (OCI)^ζ
```

**Hyperparameters:** μ, ν, ξ, ζ > 0

**Implementation:**
```python
from penin.equations.anabolization import compute_anabolization_factor

A_current = 1.0
caos_plus = 1.86
sr = 0.84
oci = 0.95
delta_linf = 0.02
params = {"mu": 10.0, "nu": 0.3, "xi": 0.2, "zeta": 0.1}

A_next = compute_anabolization_factor(A_current, caos_plus, sr, oci, delta_linf, params)
# A_next ≈ 1.32 (32% acceleration)
```

---

## 15. Σ-Guard Gate — Fail-Closed Validation

**Form:**
```
V_t = 𝟙[ρ<1 ∧ ECE≤0.01 ∧ ρ_bias≤1.05 ∧ consent ∧ eco_ok]
```

**Gates (non-compensatory):**
1. **ρ < 1**: IR→IC contractivity
2. **ECE ≤ 0.01**: Calibration (1% error max)
3. **ρ_bias ≤ 1.05**: Fairness (5% max bias)
4. **consent**: Data usage authorization
5. **eco_ok**: Environmental budget
6. **SR ≥ 0.80**: Metacognition threshold
7. **G ≥ 0.85**: Global coherence
8. **κ ≥ 20**: CAOS⁺ gain minimum
9. **β_min ≥ 0.01**: Death gate threshold
10. **Cost ≤ budget**: Economic constraint

**Action:** `V_t = 0` → rollback + WORM log + reason + suggest fix

**Implementation:**
```python
from penin.equations.sigma_guard_gate import sigma_guard_gate

metrics = {
    "rho": 0.85,
    "ece": 0.008,
    "rho_bias": 1.03,
    "consent": True,
    "eco_ok": True,
    "sr": 0.87,
    "G": 0.91,
    "kappa": 22.0,
    "beta_min": 0.012,
    "cost": 0.15,
    "budget": 0.20,
}

gate_result = sigma_guard_gate(metrics)
# gate_result = {"verdict": True, "passed": 10, "failed": 0}
```

**OPA/Rego Integration:**
```rego
package penin.guard

default allow = false

allow {
    input.rho < 1.0
    input.ece <= 0.01
    input.rho_bias <= 1.05
    input.consent == true
    input.eco_ok == true
    input.sr >= 0.80
    input.G >= 0.85
    input.kappa >= 20.0
    input.beta_min >= 0.01
    input.cost <= input.budget
}
```

---

## Integration Pipeline (Champion→Challenger→Promote)

**Cycle Flow:**

```
1. MEASURE raw metrics
2. COMPUTE C, A, O, S → CAOS⁺
3. EVALUATE ΣEA/IR→IC, SR, EPV, OCI → G
4. CALCULATE L∞
5. CHECK ΔL∞ ≥ β_min AND Σ-Guard (V_t)
6. UPDATE I via Penin Equation (α_t^eff)
7. AUTO-TUNE κ, λ_c, w_j, β_min
8. WORM LOG all decisions + hashes
```

**GO/NO-GO Criteria (suggested):**
- κ ≥ 20
- β_min ≥ 0.01
- U ≥ 0.90 (utilization)
- ρ < 1
- ECE ≤ 0.01
- ρ_bias ≤ 1.05
- SR ≥ 0.80
- G ≥ 0.85
- Cost ≤ budget × 1.10

---

## Example Numerical Cycle (Toy)

**Inputs:**
- metrics: [0.82, 0.76, 0.94] (accuracy, robust, privacy)
- weights: [0.4, 0.4, 0.2]
- cost: 0.15
- λ_c: 0.5

**Step 1: L∞**
```
L∞ = [0.4/0.82 + 0.4/0.76 + 0.2/0.94]^(-1) * exp(-0.5*0.15)
   ≈ 0.796 * 0.927 ≈ 0.738
```

**Step 2: CAOS⁺**
- C = 0.88 (pass@k=0.9, 1-ECE=0.98, v_ext=0.76)
- A = 0.06/0.15 = 0.40
- O = 0.35
- S = 0.82
- κ = 20

```
CAOS⁺ = (1 + 20*0.88*0.40)^(0.35*0.82)
      = 8.04^0.287 ≈ 1.86
```

**Step 3: SR**
```
R_t = harmonic_mean([0.92, 1.0, 0.88, 0.67]) ≈ 0.84
```

**Step 4: α_eff**
```
α_eff = 0.1 * tanh(0.8*1.86) * 0.84
      ≈ 0.1 * 0.78 * 0.84 ≈ 0.065
```

**Step 5: Σ-Guard**
All gates pass → V_t = 1 → **PROMOTE**

---

## Best Practices

**Normalization:**
- All metrics → [0, 1] via min-max or sigmoid
- EMA smoothing (half-life 3–10)
- Clamp derivatives and steps

**Non-Compensatory:**
- Use harmonic mean (not arithmetic/geometric)
- Enforce via hard thresholds (Σ-Guard)

**Fail-Closed:**
- Default deny (ΣEA/IR→IC violations → L∞=0)
- Rollback atomicity (state + logs + configs)

**Auditability:**
- WORM ledger (append-only, hash-chained)
- PCAg (Proof-Carrying Artifacts) for each promotion
- Timestamp + metrics + reasons + hashes

**Observability:**
- Prometheus metrics: `penin_Linf`, `penin_caos_plus`, `penin_sr`, `penin_rho`, `penin_ece`, `penin_delta_linf`
- Dashboards: Grafana/Jupyter with trend analysis
- Alerts: Σ-Guard failures, rho violations, cost overruns

---

## FAQ

**Q: Why harmonic mean instead of arithmetic?**  
**A:** Arithmetic allows compensation (high values offset low ones). Harmonic forces **bottleneck dominance** — the weakest metric controls the aggregate. This prevents Goodhart's Law exploitation.

**Q: What if all metrics are excellent but one is zero?**  
**A:** L∞ → 0 (fail-closed). This is by design — ethical/safety cannot be compensated by performance.

**Q: How to tune λ_c?**  
**A:** Grid search [0.1, 0.5, 1.0] → measure ΔL∞/cost sensitivity → auto-tune via AdaGrad (Equation 10).

**Q: What happens during Σ-Guard failure?**  
**A:** Immediate halt, atomic rollback to last-known-good state, WORM log entry with reason/suggestion, alert operators.

**Q: Can challengers bypass gates?**  
**A:** No. All mutations pass through shadow→canary→Σ-Guard pipeline. Non-compliant variants are quarantined, not promoted.

---

## References

**Academic:**
- Goodhart's Law & Non-Compensatory Methods (Multi-Criteria Decision Analysis)
- Lyapunov Stability Theory (Control Systems)
- Online Convex Optimization (Hazan et al., 2016)
- Choquet Integral (Fuzzy Measures, Grabisch 1997)

**Implementation:**
- `/workspace/penin/equations/` (all 15 equations)
- `/workspace/tests/test_equations_smoke.py` (smoke tests)
- `/workspace/tests/test_math_core.py` (property-based tests)

**Policies:**
- `/workspace/policies/foundation.yaml` (thresholds)
- `/workspace/policies/rego/*.rego` (OPA rules)

---

**Version:** 1.0.0  
**Last Updated:** 2025-10-01  
**Status:** Production-Ready (122/156 tests passing)  
**License:** Apache 2.0<|MERGE_RESOLUTION|>--- conflicted
+++ resolved
@@ -257,21 +257,6 @@
 
 #### Uso Básico (Componentes Conhecidos)
 
-<<<<<<< HEAD
-**Mathematical Rationale:**
-
-The CAOS⁺ formula was designed with a base-exponent structure for three key reasons:
-
-1. **Separation of Concerns**: Base (1 + κ·C·A) controls magnitude; exponent (O·S) controls aggressiveness
-2. **Mathematical Properties**: Identity (CAOS⁺(0,0,0,0) = 1), monotonicity (∂CAOS⁺/∂X > 0), compositionality
-3. **Learning Alignment**: 
-   - Exploit when safe (high C, low O): moderate amplification
-   - Explore when uncertain (high O, high S): aggressive amplification
-   - Caution when risky (low C or S): conservative
-
-**Implementation:**
-=======
->>>>>>> f70df131
 ```python
 from penin.core.caos import compute_caos_plus_exponential
 
@@ -283,366 +268,7 @@
 kappa = 20.0
 
 caos_plus = compute_caos_plus_exponential(C, A, O, S, kappa)
-<<<<<<< HEAD
-# caos_plus ≈ 1.86 (boost factor for step size)
-```
-
-**Complete Pipeline with Metrics:**
-```python
-from penin.core.caos import (
-    ConsistencyMetrics, AutoevolutionMetrics,
-    IncognoscibleMetrics, SilenceMetrics,
-    CAOSConfig, CAOSState, compute_caos_plus_complete
-)
-
-# Collect raw metrics
-consistency = ConsistencyMetrics(pass_at_k=0.92, ece=0.008, external_verification=0.88)
-autoevolution = AutoevolutionMetrics(delta_linf=0.06, cost_normalized=0.15)
-incognoscible = IncognoscibleMetrics(epistemic_uncertainty=0.35, ood_score=0.28)
-silence = SilenceMetrics(noise_ratio=0.08, redundancy_ratio=0.12)
-
-# Configure engine
-config = CAOSConfig(kappa=25.0, ema_half_life=5)
-state = CAOSState()
-
-# Compute CAOS⁺ with EMA smoothing and full audit trail
-caos_plus, details = compute_caos_plus_complete(
-    consistency, autoevolution, incognoscible, silence, config, state
-)
-
-# Use in evolution pipeline
-alpha_effective = alpha_base * caos_plus
-```
-
-**Usage:**
-- Modulates α (step size) in Penin Equation
-- Challenger selection (higher CAOS⁺ → prioritize)
-- Adaptive β_min (death gate threshold)
-
-**Best Practices:**
-- EMA smoothing (half-life 3-10 iterations)
-- Clamp derivatives (avoid numerical instability)
-- Log-space comparison for large ranges
-- Start with κ=20, auto-tune based on ΔL∞/cost
-- Monitor stability via coefficient of variation
-
-**See Also:** [Complete CAOS⁺ Guide](caos_guide.md) for detailed examples, use cases, and mathematical deep-dive
-=======
-# caos_plus ≈ 1.86 (fator de amplificação para α)
-
-# Aplicar na Equação de Penin
-alpha_base = 0.01
-alpha_effective = alpha_base * caos_plus  # α_eff ≈ 0.0186
-```
-
-#### Uso Completo (Com Métricas Estruturadas)
-
-```python
-from penin.core.caos import (
-    compute_caos_plus_complete,
-    ConsistencyMetrics,
-    AutoevolutionMetrics,
-    IncognoscibleMetrics,
-    SilenceMetrics,
-    CAOSConfig,
-    CAOSState
-)
-
-# Definir métricas detalhadas
-consistency = ConsistencyMetrics(
-    pass_at_k=0.92,           # 92% autoconsistência
-    ece=0.008,                # 0.8% calibration error
-    external_verification=0.88,  # 88% verificação externa
-    weight_pass=0.4,
-    weight_ece=0.3,
-    weight_external=0.3
-)
-
-autoevolution = AutoevolutionMetrics(
-    delta_linf=0.06,          # 6% ganho de performance
-    cost_normalized=0.15,     # 15% do budget
-    max_a=10.0
-)
-
-incognoscible = IncognoscibleMetrics(
-    epistemic_uncertainty=0.35,
-    ood_score=0.28,
-    ensemble_disagreement=0.30,
-    weight_epistemic=0.4,
-    weight_ood=0.3,
-    weight_ensemble=0.3
-)
-
-silence = SilenceMetrics(
-    noise_ratio=0.08,         # 8% ruído
-    redundancy_ratio=0.12,    # 12% redundância
-    entropy_normalized=0.18,  # 18% entropia
-    weight_noise=0.5,         # 2:1:1 weighting
-    weight_redundancy=0.25,
-    weight_entropy=0.25
-)
-
-# Configuração com EMA para estabilidade temporal
-config = CAOSConfig(
-    kappa=25.0,
-    ema_half_life=5,  # Suavização em 5 iterações
-    caos_min=1.0,
-    caos_max=10.0,
-    normalize_output=False
-)
-
-# Estado para tracking temporal
-state = CAOSState()
-
-# Computar CAOS⁺
-caos_plus, details = compute_caos_plus_complete(
-    consistency, autoevolution, incognoscible, silence,
-    config, state
-)
-
-print(f"CAOS⁺: {caos_plus:.4f}")
-print(f"Componentes: {details['components_raw']}")
-print(f"Suavizados (EMA): {details['components_smoothed']}")
-print(f"Estabilidade: {details['state_stability']:.3f}")
-```
-
-#### Tracking Temporal (Séries Temporais)
-
-```python
-# Para múltiplas iterações com suavização EMA
-config = CAOSConfig(kappa=20.0, ema_half_life=5)
-state = CAOSState()
-
-for t in range(num_iterations):
-    # Obter métricas da iteração t
-    consistency_t = get_consistency_metrics(t)
-    autoevolution_t = get_autoevolution_metrics(t)
-    # ... outras métricas
-    
-    # Computar CAOS⁺ com EMA do estado anterior
-    caos_t, details_t = compute_caos_plus_complete(
-        consistency_t, autoevolution_t, incognoscible_t, silence_t,
-        config, state  # state é atualizado in-place
-    )
-    
-    # Usar caos_t para modular α
-    alpha_eff = alpha_base * caos_t
-```
-
----
-
-### Uso no Pipeline PENIN-Ω
-
-#### 1. Modulação de α na Equação de Penin
-
-```python
-# Equação de Penin: I_{t+1} = Π_{H∩S}[I_t + α_t^eff · G(I_t, E_t; P_t)]
-# onde α_t^eff = α_0 · φ(CAOS⁺) · R_t
-
-alpha_base = 0.01  # Step size base
-caos_plus = compute_caos_plus_exponential(C, A, O, S, kappa)
-sr_score = compute_sr_omega(...)  # SR-Ω∞
-
-# Função de aceleração
-def phi(caos_plus, gamma=0.8):
-    return math.tanh(gamma * math.log(caos_plus))
-
-alpha_effective = alpha_base * phi(caos_plus) * sr_score
-```
-
-#### 2. Seleção de Challengers na Liga ACFA
-
-```python
-# Priorizar challengers com maior CAOS⁺
-challengers = [
-    (challenger_1, caos_plus_1),
-    (challenger_2, caos_plus_2),
-    (challenger_3, caos_plus_3),
-]
-
-# Ordenar por CAOS⁺ (maior = mais prioritário)
-challengers_sorted = sorted(challengers, key=lambda x: x[1], reverse=True)
-
-# Testar em ordem de prioridade
-for challenger, caos in challengers_sorted:
-    if test_challenger(challenger):
-        promote_to_champion(challenger)
-        break
-```
-
-#### 3. Adaptação de β_min (Death Equation)
-
-```python
-# β_min adaptativo baseado em CAOS⁺
-def adaptive_beta_min(caos_plus, beta_base=0.01):
-    """
-    CAOS⁺ alto → sistema aprendendo bem → pode ser mais exigente (β maior)
-    CAOS⁺ baixo → sistema lutando → ser mais tolerante (β menor)
-    """
-    beta_min = beta_base * (1.0 + 0.5 * (caos_plus - 1.0))
-    return max(0.005, min(0.05, beta_min))  # Clamp [0.5%, 5%]
-```
-
----
-
-### Best Practices
-
-#### 1. Suavização Temporal (EMA)
-
-**Problema**: Métricas podem oscilar entre iterações, causando instabilidade.
-
-**Solução**: Usar `CAOSState` com EMA (Exponential Moving Average).
-
-```python
-# Half-life: número de iterações para peso cair 50%
-config = CAOSConfig(ema_half_life=5)  # 5 iterações
-state = CAOSState()
-
-# EMA é aplicado automaticamente em compute_caos_plus_complete()
-```
-
-**Guidelines**:
-- `ema_half_life = 3`: Resposta rápida (para ambientes dinâmicos)
-- `ema_half_life = 5`: Balanceado (padrão) ← **recomendado**
-- `ema_half_life = 10`: Resposta lenta (para ambientes estáveis)
-
-#### 2. Clamps e Normalização
-
-```python
-config = CAOSConfig(
-    kappa_min=10.0,    # Mínimo de κ
-    kappa_max=100.0,   # Máximo de κ
-    caos_min=1.0,      # CAOS⁺ nunca abaixo de 1.0
-    caos_max=10.0,     # Clamp superior para evitar explosão
-    normalize_output=False  # [1, 10] ou [0, 1] se True
-)
-```
-
-#### 3. Log-space para Comparações
-
-```python
-# Para comparar CAOS⁺ em diferentes escalas
-config = CAOSConfig(use_log_space=True)
-caos, details = compute_caos_plus_complete(..., config)
-
-log_caos = details['caos_plus_log']  # log(CAOS⁺)
-# Útil para ranking, plotting, análise estatística
-```
-
-#### 4. Auditoria e WORM Ledger
-
-```python
-# Details contém TODAS métricas para auditoria
-caos, details = compute_caos_plus_complete(...)
-
-# Registrar no WORM ledger
-worm_entry = {
-    "timestamp": time.time(),
-    "caos_plus": caos,
-    "components_raw": details['components_raw'],
-    "components_smoothed": details['components_smoothed'],
-    "kappa": details['kappa'],
-    "metrics_input": details['metrics_input'],
-    "state_stability": details['state_stability'],
-}
-worm_ledger.append(worm_entry)
-```
-
-#### 5. Diagnóstico de Problemas
-
-```python
-# Se CAOS⁺ está sempre próximo de 1.0:
-# → Verificar se C·A está muito baixo (sem qualidade)
-# → Verificar se O·S está muito baixo (sem exploração)
-
-# Se CAOS⁺ oscila muito:
-# → Aumentar ema_half_life para mais suavização
-# → Verificar qualidade das métricas de entrada
-
-# Se CAOS⁺ está sempre no máximo (caos_max):
-# → Aumentar caos_max ou usar normalize_output=True
-# → Verificar se κ está muito alto
-```
-
----
-
-### Cenários de Uso
-
-#### Cenário 1: Exploração (Alta Incerteza)
-
-```python
-# Sistema entrando em território desconhecido
-C = 0.5   # Consistência baixa (ainda incerto)
-A = 0.3   # Autoevolução baixa (aprendendo lentamente)
-O = 0.8   # ALTA incerteza (precisa explorar)
-S = 0.6   # Silêncio moderado
-
-caos = compute_caos_plus_exponential(C, A, O, S, kappa=20.0)
-# caos ≈ 1.95 (amplificação moderada para exploração)
-```
-
-#### Cenário 2: Exploração (Baixa Incerteza)
-
-```python
-# Sistema refinando em território conhecido
-C = 0.9   # ALTA consistência (confiante)
-A = 0.6   # ALTA autoevolução (aprendendo bem)
-O = 0.2   # Baixa incerteza (território conhecido)
-S = 0.9   # Alto silêncio (sinal limpo)
-
-caos = compute_caos_plus_exponential(C, A, O, S, kappa=20.0)
-# caos ≈ 1.56 (amplificação moderada para exploração)
-```
-
-#### Cenário 3: Sweet Spot (Máxima Amplificação)
-
-```python
-# Sistema aprendendo rapidamente em território parcialmente conhecido
-C = 0.85  # Alta consistência
-A = 0.7   # Alta autoevolução
-O = 0.6   # Incerteza moderada
-S = 0.85  # Alto silêncio
-
-caos = compute_caos_plus_exponential(C, A, O, S, kappa=20.0)
-# caos ≈ 3.68 (MÁXIMA amplificação - sweet spot!)
-```
-
----
-
-### Debugging e Diagnóstico
-
-```python
-# Use print_caos_diagnostics() para debug
-def print_caos_diagnostics(details):
-    print("=== CAOS⁺ Diagnostics ===")
-    
-    raw = details['components_raw']
-    smoothed = details['components_smoothed']
-    
-    print(f"Raw:      C={raw['C']:.3f}, A={raw['A']:.3f}, "
-          f"O={raw['O']:.3f}, S={raw['S']:.3f}")
-    print(f"Smoothed: C={smoothed['C']:.3f}, A={smoothed['A']:.3f}, "
-          f"O={smoothed['O']:.3f}, S={smoothed['S']:.3f}")
-    
-    print(f"\nBase (1 + κ·C·A) = {1 + details['kappa']*smoothed['C']*smoothed['A']:.4f}")
-    print(f"Exponent (O·S) = {smoothed['O']*smoothed['S']:.4f}")
-    print(f"CAOS⁺_raw = {details['caos_plus_raw']:.4f}")
-    print(f"CAOS⁺_final = {details['caos_plus_final']:.4f}")
-    print(f"Stability = {details['state_stability']:.4f}")
-```
-
----
-
-### Referências e Links
-
-- **Código fonte**: `penin/core/caos.py` (implementação canônica)
-- **Testes**: `tests/test_caos.py`
-- **Exemplos**: Execute `python penin/core/caos.py` para ver todos os exemplos
-- **Equação de Penin**: Ver seção 1 deste documento
-- **SR-Ω∞**: Ver seção 4 deste documento
-- **Equação 10** (Meta-optimization): Ver seção 10 deste documento
-
->>>>>>> f70df131
+
 
 ---
 
