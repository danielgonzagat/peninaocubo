import asyncio
import time
<<<<<<< HEAD
from typing import List, Optional, Dict, Any
from datetime import datetime, timedelta
=======

DAY_SECONDS = 86400  # 24 hours
from typing import Any

>>>>>>> 2cd368c9
from tenacity import retry, stop_after_attempt, wait_exponential

from penin.config import settings
from penin.providers.base import BaseProvider, LLMResponse


class CostTracker:
    """Track costs with daily budget limits"""

    def __init__(self, daily_budget: float):
        self.daily_budget = daily_budget
        self.daily_spent = 0.0
        self.reset_time = time.time()

    def add_cost(self, cost: float):
        """Add cost and reset daily counter if needed"""
        current_time = time.time()
        if current_time - self.reset_time > DAY_SECONDS:  # 24 hours
            self.daily_spent = 0.0
            self.reset_time = current_time
        self.daily_spent += cost

    def is_over_budget(self) -> bool:
        """Check if over daily budget"""
        return self.daily_spent >= self.daily_budget

    def remaining_budget(self) -> float:
        """Get remaining budget for today"""
        return max(0, self.daily_budget - self.daily_spent)


class MultiLLMRouter:
<<<<<<< HEAD
    """
    Multi-LLM router with cost-aware selection and budget tracking.
    
    P0-4: Includes cost/budget in scoring to prevent overspending.
    """
    
    def __init__(
        self, 
        providers: List[BaseProvider],
        daily_budget_usd: Optional[float] = None,
        cost_weight: float = 0.3,
        latency_weight: float = 0.3,
        quality_weight: float = 0.4,
    ):
        self.providers = providers[: settings.PENIN_MAX_PARALLEL_PROVIDERS]
        self.daily_budget_usd = daily_budget_usd or settings.PENIN_BUDGET_DAILY_USD
        self.cost_weight = cost_weight
        self.latency_weight = latency_weight
        self.quality_weight = quality_weight
        
        # P0-4: Budget tracking
        self._daily_spend = 0.0
        self._last_reset = datetime.now().date()
        self._total_tokens = 0
        self._request_count = 0
    
    def _reset_daily_budget_if_needed(self):
        """Reset daily budget tracker at midnight"""
        today = datetime.now().date()
        if today > self._last_reset:
            self._daily_spend = 0.0
            self._total_tokens = 0
            self._request_count = 0
            self._last_reset = today
    
    def _score(self, r: LLMResponse) -> float:
        """
        Score response considering quality, latency, and cost.
        
        P0-4: Multi-factor scoring with budget awareness.
        Lower cost is better (normalized).
        """
        # Quality: presence of content (binary for now)
        quality = 1.0 if r.content else 0.0
        
        # Latency: inverse latency (faster is better)
        lat = max(0.01, r.latency_s)
        latency_score = 1.0 / lat
        # Normalize to [0,1] assuming max 10s latency
        latency_score = min(1.0, latency_score / (1.0 / 0.1))
        
        # Cost: lower is better
        # Normalize assuming max $0.10 per request
        cost_score = max(0.0, 1.0 - (r.cost_usd / 0.10))
        
        # Weighted combination
        score = (
            self.quality_weight * quality
            + self.latency_weight * latency_score
            + self.cost_weight * cost_score
        )
        
        return score
    
    def _check_budget(self, estimated_cost: float = 0.01) -> bool:
        """
        Check if we have budget remaining for this request.
        
        P0-4: Fail-closed budget enforcement.
        """
        self._reset_daily_budget_if_needed()
        return (self._daily_spend + estimated_cost) <= self.daily_budget_usd
    
    def _record_spend(self, response: LLMResponse):
        """Record spending from response"""
        self._daily_spend += response.cost_usd
        self._total_tokens += response.tokens_in + response.tokens_out
        self._request_count += 1
=======
    def __init__(self, providers: list[BaseProvider], budget_usd: float | None = None):
        self.providers = providers[: settings.PENIN_MAX_PARALLEL_PROVIDERS]
        # Use CostTracker for better budget management
        daily_budget = budget_usd or getattr(settings, "PENIN_BUDGET_DAILY_USD", 100.0)
        self.cost_tracker = CostTracker(daily_budget)

    def _score(self, r: LLMResponse) -> float:
        """
        P0 FIX: Score response considering content, latency, and cost.
        Higher score is better.

        Score = quality + speed - normalized_cost
        """
        # Base score for having content
        base = 1.0 if r.content else 0.0

        # Latency penalty (lower latency = higher score)
        lat = max(0.01, r.latency_s)
        latency_score = 1.0 / lat

        # Cost penalty (lower cost = higher score)
        # Normalize cost to [0,1] range assuming max cost of $0.10 per call
        max_cost = getattr(settings, "MAX_COST_PER_CALL", 0.10)
        cost = getattr(r, "cost_usd", 0.0)
        cost_penalty = max(0.0, 1.0 - (cost / max_cost)) if max_cost > 0 else 1.0

        # Token usage efficiency (if available)
        token_efficiency = 1.0
        if hasattr(r, "usage") and r.usage:
            total_tokens = r.usage.get("total_tokens", 0)
            if total_tokens > 0:
                # Prefer responses with fewer tokens (more concise)
                max_tokens = getattr(settings, "MAX_TOKENS_EXPECTED", 4096)
                token_efficiency = max(0.1, 1.0 - (total_tokens / max_tokens))

        # Combined score with weights
        w_content = getattr(settings, "ROUTER_WEIGHT_CONTENT", 0.4)
        w_latency = getattr(settings, "ROUTER_WEIGHT_LATENCY", 0.2)
        w_cost = getattr(settings, "ROUTER_WEIGHT_COST", 0.3)
        w_tokens = getattr(settings, "ROUTER_WEIGHT_TOKENS", 0.1)

        # Normalize weights
        w_sum = w_content + w_latency + w_cost + w_tokens
        if w_sum > 0:
            w_content /= w_sum
            w_latency /= w_sum
            w_cost /= w_sum
            w_tokens /= w_sum

        score = w_content * base + w_latency * latency_score + w_cost * cost_penalty + w_tokens * token_efficiency

        # Apply budget penalty if over budget
        if self.cost_tracker.is_over_budget():
            score *= 0.01  # Heavily penalize if over budget

        return score
>>>>>>> 2cd368c9

    @retry(stop=stop_after_attempt(2), wait=wait_exponential(multiplier=0.5))
    async def ask(
        self,
        messages: list[dict[str, Any]],
        system: str | None = None,
        tools: list[dict[str, Any]] | None = None,
        temperature: float = 0.7,
    ) -> LLMResponse:
<<<<<<< HEAD
        """
        Ask question to multiple providers and return best response.
        
        P0-4: Includes budget checking and cost-aware selection.
        """
        # P0-4: Check budget before making requests
        if not self._check_budget():
            raise RuntimeError(
                f"Daily budget exceeded: ${self._daily_spend:.4f} / ${self.daily_budget_usd:.2f}"
            )
        
        tasks = [
            p.chat(messages, tools=tools, system=system, temperature=temperature)
            for p in self.providers
        ]
        results: List[LLMResponse] = await asyncio.gather(*tasks, return_exceptions=True)
=======
        tasks = [p.chat(messages, tools=tools, system=system, temperature=temperature) for p in self.providers]
        results: list[LLMResponse] = await asyncio.gather(*tasks, return_exceptions=True)
>>>>>>> 2cd368c9
        ok = [r for r in results if isinstance(r, LLMResponse)]
        if not ok:
            errors = [str(r) for r in results if isinstance(r, Exception)]
            raise RuntimeError(f"All providers failed. Errors: {errors}")
<<<<<<< HEAD
        
        # P0-4: Select best response with cost-aware scoring
        best = max(ok, key=self._score)
        
        # P0-4: Record actual spend
        self._record_spend(best)
        
        # P0-4: Hard-stop if budget exceeded
        if self._daily_spend > self.daily_budget_usd:
            raise RuntimeError(
                f"Budget hard-stop triggered: ${self._daily_spend:.4f} exceeds ${self.daily_budget_usd:.2f}"
            )
        
        return best
    
    def get_usage_stats(self) -> Dict[str, Any]:
        """Get current usage statistics"""
        self._reset_daily_budget_if_needed()
        return {
            "daily_spend_usd": self._daily_spend,
            "daily_budget_usd": self.daily_budget_usd,
            "budget_remaining_usd": self.daily_budget_usd - self._daily_spend,
            "budget_used_pct": (self._daily_spend / self.daily_budget_usd) * 100,
            "total_tokens": self._total_tokens,
            "request_count": self._request_count,
            "avg_cost_per_request": self._daily_spend / max(1, self._request_count),
            "last_reset": self._last_reset.isoformat(),
        }
=======

        # Select best response
        best = max(ok, key=self._score)

        # Track spending
        if hasattr(best, "cost_usd"):
            self.cost_tracker.add_cost(best.cost_usd)

        return best
>>>>>>> 2cd368c9
<|MERGE_RESOLUTION|>--- conflicted
+++ resolved
@@ -1,14 +1,7 @@
 import asyncio
 import time
-<<<<<<< HEAD
 from typing import List, Optional, Dict, Any
 from datetime import datetime, timedelta
-=======
-
-DAY_SECONDS = 86400  # 24 hours
-from typing import Any
-
->>>>>>> 2cd368c9
 from tenacity import retry, stop_after_attempt, wait_exponential
 
 from penin.config import settings
@@ -41,7 +34,6 @@
 
 
 class MultiLLMRouter:
-<<<<<<< HEAD
     """
     Multi-LLM router with cost-aware selection and budget tracking.
     
@@ -120,64 +112,6 @@
         self._daily_spend += response.cost_usd
         self._total_tokens += response.tokens_in + response.tokens_out
         self._request_count += 1
-=======
-    def __init__(self, providers: list[BaseProvider], budget_usd: float | None = None):
-        self.providers = providers[: settings.PENIN_MAX_PARALLEL_PROVIDERS]
-        # Use CostTracker for better budget management
-        daily_budget = budget_usd or getattr(settings, "PENIN_BUDGET_DAILY_USD", 100.0)
-        self.cost_tracker = CostTracker(daily_budget)
-
-    def _score(self, r: LLMResponse) -> float:
-        """
-        P0 FIX: Score response considering content, latency, and cost.
-        Higher score is better.
-
-        Score = quality + speed - normalized_cost
-        """
-        # Base score for having content
-        base = 1.0 if r.content else 0.0
-
-        # Latency penalty (lower latency = higher score)
-        lat = max(0.01, r.latency_s)
-        latency_score = 1.0 / lat
-
-        # Cost penalty (lower cost = higher score)
-        # Normalize cost to [0,1] range assuming max cost of $0.10 per call
-        max_cost = getattr(settings, "MAX_COST_PER_CALL", 0.10)
-        cost = getattr(r, "cost_usd", 0.0)
-        cost_penalty = max(0.0, 1.0 - (cost / max_cost)) if max_cost > 0 else 1.0
-
-        # Token usage efficiency (if available)
-        token_efficiency = 1.0
-        if hasattr(r, "usage") and r.usage:
-            total_tokens = r.usage.get("total_tokens", 0)
-            if total_tokens > 0:
-                # Prefer responses with fewer tokens (more concise)
-                max_tokens = getattr(settings, "MAX_TOKENS_EXPECTED", 4096)
-                token_efficiency = max(0.1, 1.0 - (total_tokens / max_tokens))
-
-        # Combined score with weights
-        w_content = getattr(settings, "ROUTER_WEIGHT_CONTENT", 0.4)
-        w_latency = getattr(settings, "ROUTER_WEIGHT_LATENCY", 0.2)
-        w_cost = getattr(settings, "ROUTER_WEIGHT_COST", 0.3)
-        w_tokens = getattr(settings, "ROUTER_WEIGHT_TOKENS", 0.1)
-
-        # Normalize weights
-        w_sum = w_content + w_latency + w_cost + w_tokens
-        if w_sum > 0:
-            w_content /= w_sum
-            w_latency /= w_sum
-            w_cost /= w_sum
-            w_tokens /= w_sum
-
-        score = w_content * base + w_latency * latency_score + w_cost * cost_penalty + w_tokens * token_efficiency
-
-        # Apply budget penalty if over budget
-        if self.cost_tracker.is_over_budget():
-            score *= 0.01  # Heavily penalize if over budget
-
-        return score
->>>>>>> 2cd368c9
 
     @retry(stop=stop_after_attempt(2), wait=wait_exponential(multiplier=0.5))
     async def ask(
@@ -187,7 +121,6 @@
         tools: list[dict[str, Any]] | None = None,
         temperature: float = 0.7,
     ) -> LLMResponse:
-<<<<<<< HEAD
         """
         Ask question to multiple providers and return best response.
         
@@ -204,15 +137,10 @@
             for p in self.providers
         ]
         results: List[LLMResponse] = await asyncio.gather(*tasks, return_exceptions=True)
-=======
-        tasks = [p.chat(messages, tools=tools, system=system, temperature=temperature) for p in self.providers]
-        results: list[LLMResponse] = await asyncio.gather(*tasks, return_exceptions=True)
->>>>>>> 2cd368c9
         ok = [r for r in results if isinstance(r, LLMResponse)]
         if not ok:
             errors = [str(r) for r in results if isinstance(r, Exception)]
             raise RuntimeError(f"All providers failed. Errors: {errors}")
-<<<<<<< HEAD
         
         # P0-4: Select best response with cost-aware scoring
         best = max(ok, key=self._score)
@@ -240,15 +168,4 @@
             "request_count": self._request_count,
             "avg_cost_per_request": self._daily_spend / max(1, self._request_count),
             "last_reset": self._last_reset.isoformat(),
-        }
-=======
-
-        # Select best response
-        best = max(ok, key=self._score)
-
-        # Track spending
-        if hasattr(best, "cost_usd"):
-            self.cost_tracker.add_cost(best.cost_usd)
-
-        return best
->>>>>>> 2cd368c9
+        }