--- conflicted
+++ resolved
@@ -1,7 +1,5 @@
 import asyncio
 import time
-import json
-from pathlib import Path
 from typing import List, Optional, Dict, Any
 from tenacity import retry, stop_after_attempt, wait_exponential
 from penin.config import settings
@@ -9,104 +7,48 @@
 
 
 class CostTracker:
-    """
-    P0 FIX: Rastreador de custo/orçamento para governança.
-    
-    Mantém contadores diários de:
-    - Custo total em USD
-    - Tokens consumidos (prompt + completion)
-    - Chamadas por provider
-    """
-    
-    def __init__(self, budget_usd: float = 5.0, state_path: str = "/tmp/cost_tracker.json"):
-        self.budget_usd = budget_usd
-        self.state_path = Path(state_path)
-        self.state = self._load_state()
-    
-    def _load_state(self) -> Dict[str, Any]:
-        """Carrega estado persistido."""
-        if self.state_path.exists():
-            with self.state_path.open("r") as f:
-                return json.load(f)
-        return {
-            "date": time.strftime("%Y-%m-%d"),
-            "total_cost_usd": 0.0,
-            "total_tokens": 0,
-            "calls_by_provider": {}
-        }
-    
-    def _save_state(self):
-        """Persiste estado."""
-        with self.state_path.open("w") as f:
-            json.dump(self.state, f, indent=2)
-    
-    def _check_date_rollover(self):
-        """Reset diário."""
-        today = time.strftime("%Y-%m-%d")
-        if self.state["date"] != today:
-            self.state = {
-                "date": today,
-                "total_cost_usd": 0.0,
-                "total_tokens": 0,
-                "calls_by_provider": {}
-            }
-            self._save_state()
-    
-    def record(self, provider_name: str, cost_usd: float, tokens: int):
-        """Registra consumo."""
-        self._check_date_rollover()
+    """Track costs with daily budget limits"""
+    def __init__(self, daily_budget: float):
+        self.daily_budget = daily_budget
+        self.daily_spent = 0.0
+        self.reset_time = time.time()
         
-        self.state["total_cost_usd"] += cost_usd
-        self.state["total_tokens"] += tokens
+    def add_cost(self, cost: float):
+        """Add cost and reset daily counter if needed"""
+        current_time = time.time()
+        if current_time - self.reset_time > 86400:  # 24 hours
+            self.daily_spent = 0.0
+            self.reset_time = current_time
+        self.daily_spent += cost
         
-        if provider_name not in self.state["calls_by_provider"]:
-            self.state["calls_by_provider"][provider_name] = {"count": 0, "cost": 0.0, "tokens": 0}
+    def is_over_budget(self) -> bool:
+        """Check if over daily budget"""
+        return self.daily_spent >= self.daily_budget
         
-        self.state["calls_by_provider"][provider_name]["count"] += 1
-        self.state["calls_by_provider"][provider_name]["cost"] += cost_usd
-        self.state["calls_by_provider"][provider_name]["tokens"] += tokens
-        
-        self._save_state()
-    
-    def is_over_budget(self) -> bool:
-        """Verifica se orçamento foi excedido."""
-        self._check_date_rollover()
-        return self.state["total_cost_usd"] >= self.budget_usd
-    
     def remaining_budget(self) -> float:
-        """Retorna orçamento restante."""
-        self._check_date_rollover()
-        return max(0.0, self.budget_usd - self.state["total_cost_usd"])
+        """Get remaining budget for today"""
+        return max(0, self.daily_budget - self.daily_spent)
 
 
 class MultiLLMRouter:
     def __init__(self, providers: List[BaseProvider], budget_usd: Optional[float] = None):
         self.providers = providers[: settings.PENIN_MAX_PARALLEL_PROVIDERS]
-<<<<<<< HEAD
-        self._daily_spent = 0.0
-        self._spending_reset_time = time.time()
+        # Use CostTracker for better budget management
+        daily_budget = budget_usd or getattr(settings, 'PENIN_BUDGET_DAILY_USD', 100.0)
+        self.cost_tracker = CostTracker(daily_budget)
 
     def _score(self, r: LLMResponse) -> float:
         """
-        Score response considering content, latency, and cost.
+        P0 FIX: Score response considering content, latency, and cost.
         Higher score is better.
+        
+        Score = quality + speed - normalized_cost
         """
         # Base score for having content
-=======
-        self.cost_tracker = CostTracker(budget_usd or settings.PENIN_BUDGET_DAILY_USD)
-
-    def _score(self, r: LLMResponse) -> float:
-        """
-        P0 FIX: Score agora inclui custo/orçamento.
-        
-        Score = qualidade + velocidade - custo_normalizado
-        """
->>>>>>> fc143c2f
         base = 1.0 if r.content else 0.0
         
         # Latency penalty (lower latency = higher score)
         lat = max(0.01, r.latency_s)
-<<<<<<< HEAD
         latency_score = 1.0 / lat
         
         # Cost penalty (lower cost = higher score)
@@ -145,29 +87,11 @@
             w_tokens * token_efficiency
         )
         
-        # Apply daily budget check if configured
-        daily_budget = getattr(settings, 'DAILY_BUDGET_USD', None)
-        if daily_budget is not None:
-            daily_spent = getattr(self, '_daily_spent', 0.0)
-            if daily_spent + cost > daily_budget:
-                # Heavily penalize if over budget
-                score *= 0.01
+        # Apply budget penalty if over budget
+        if self.cost_tracker.is_over_budget():
+            score *= 0.01  # Heavily penalize if over budget
         
         return score
-=======
-        speed_score = 1.0 / lat
-        
-        # Penalizar custo (normalizado por $0.01)
-        cost_penalty = getattr(r, 'cost_usd', 0.0) * 100  # $0.01 = -1.0 score
-        
-        # Penalizar se próximo do limite de orçamento
-        budget_multiplier = 1.0
-        remaining = self.cost_tracker.remaining_budget()
-        if remaining < 0.5:  # <$0.50 restante
-            budget_multiplier = 0.5  # Reduz score pela metade
-        
-        return (base + speed_score - cost_penalty) * budget_multiplier
->>>>>>> fc143c2f
 
     @retry(stop=stop_after_attempt(2), wait=wait_exponential(multiplier=0.5))
     async def ask(
@@ -177,13 +101,6 @@
         tools: Optional[List[Dict[str, Any]]] = None,
         temperature: float = 0.7,
     ) -> LLMResponse:
-        # P0 FIX: Verificar orçamento antes de chamar providers
-        if self.cost_tracker.is_over_budget():
-            raise RuntimeError(
-                f"Daily budget exceeded: ${self.cost_tracker.state['total_cost_usd']:.2f} "
-                f"/ ${self.cost_tracker.budget_usd:.2f}"
-            )
-        
         tasks = [
             p.chat(messages, tools=tools, system=system, temperature=temperature)
             for p in self.providers
@@ -194,34 +111,11 @@
             errors = [str(r) for r in results if isinstance(r, Exception)]
             raise RuntimeError(f"All providers failed. Errors: {errors}")
         
-<<<<<<< HEAD
         # Select best response
         best = max(ok, key=self._score)
         
         # Track spending
-        self._update_spending(best)
+        if hasattr(best, 'cost_usd'):
+            self.cost_tracker.add_cost(best.cost_usd)
         
-        return best
-    
-    def _update_spending(self, response: LLMResponse):
-        """Update daily spending tracker"""
-        # Reset daily counter if new day
-        current_time = time.time()
-        if current_time - self._spending_reset_time > 86400:  # 24 hours
-            self._daily_spent = 0.0
-            self._spending_reset_time = current_time
-        
-        # Add cost if available
-        if hasattr(response, 'cost_usd'):
-            self._daily_spent += response.cost_usd
-=======
-        best = max(ok, key=self._score)
-        
-        # P0 FIX: Registrar custo consumido
-        cost = getattr(best, 'cost_usd', 0.0)
-        tokens = getattr(best, 'total_tokens', 0)
-        provider_name = getattr(best, 'provider', 'unknown')
-        self.cost_tracker.record(provider_name, cost, tokens)
-        
-        return best
->>>>>>> fc143c2f
+        return best