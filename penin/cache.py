"""
Enhanced cache module with HMAC integrity protection.
Uses orjson for serialization instead of pickle for security.
"""

import hashlib
import hmac
import os
import sqlite3
import time
from collections import OrderedDict
from pathlib import Path
from typing import Any, Dict, Optional

import orjson


class SecureCache:
    """
    Multi-level cache with HMAC integrity protection.
    L1: In-memory LRU cache
    L2: SQLite with orjson + HMAC
    """

    def __init__(
        self,
        l1_size: int = 1000,
        l2_size: int = 10000,
        l1_ttl: int = 60,
        l2_ttl: int = 3600,
        cache_dir: Optional[Path] = None,
    ):
        self.l1_size = l1_size
        self.l2_size = l2_size
        self.l1_ttl = l1_ttl
        self.l2_ttl = l2_ttl

        # L1: In-memory cache
        self.l1_cache: OrderedDict[str, Dict[str, Any]] = OrderedDict()

        # L2: SQLite cache with HMAC
        if cache_dir is None:
            cache_dir = Path.home() / ".penin" / "cache"
        cache_dir.mkdir(parents=True, exist_ok=True)

        self.l2_db_path = cache_dir / "l2_cache.db"
        self.l2_db = sqlite3.connect(str(self.l2_db_path), check_same_thread=False)
        self._init_l2_db()

        # HMAC key for integrity
        self._hmac_key = self._get_hmac_key()

        # Statistics
        self.stats = {
            "hits": 0,
            "misses": 0,
            "l1_hits": 0,
            "l2_hits": 0,
            "evictions": 0,
        }

    def _get_hmac_key(self) -> bytes:
        """Get HMAC key from environment or use default for dev."""
        key = os.getenv("PENIN_CACHE_HMAC_KEY", "penin-dev-key-change-me")
        return key.encode("utf-8")

    def _init_l2_db(self):
        """Initialize L2 SQLite database."""
        cursor = self.l2_db.cursor()
        cursor.execute("""
            CREATE TABLE IF NOT EXISTS cache (
                key TEXT PRIMARY KEY,
                value BLOB NOT NULL,
                timestamp REAL NOT NULL,
                access_count INTEGER DEFAULT 0
            )
        """)
        cursor.execute("CREATE INDEX IF NOT EXISTS idx_timestamp ON cache(timestamp)")
        cursor.execute("CREATE INDEX IF NOT EXISTS idx_access ON cache(access_count)")
        self.l2_db.commit()

    def _serialize(self, obj: Any) -> bytes:
        """Serialize object with HMAC for integrity."""
        data = orjson.dumps(obj)
        mac = hmac.new(self._hmac_key, data, hashlib.sha256).digest()
        return mac + data

    def _deserialize(self, b: bytes) -> Any:
        """Deserialize and verify HMAC."""
        if len(b) < 32:
            raise ValueError("Invalid cache data: too short for HMAC")

        mac, data = b[:32], b[32:]
        expected_mac = hmac.new(self._hmac_key, data, hashlib.sha256).digest()

        if not hmac.compare_digest(mac, expected_mac):
<<<<<<< HEAD
            raise ValueError("L2 cache HMAC mismatch")
        
=======
            raise ValueError("L2 cache HMAC mismatch - data may be corrupted or tampered")
>>>>>>> 40baab89
        return orjson.loads(data)

    def _is_expired(self, timestamp: float, ttl: int) -> bool:
        """Check if cache entry is expired."""
        return time.time() - timestamp > ttl

    def get(self, key: str) -> Optional[Any]:
        """Get value from cache (L1 -> L2)."""
        # Check L1
        if key in self.l1_cache:
            entry = self.l1_cache[key]
            if not self._is_expired(entry["timestamp"], self.l1_ttl):
                self.l1_cache.move_to_end(key)
                self.stats["hits"] += 1
                self.stats["l1_hits"] += 1
                return entry["value"]
            else:
                del self.l1_cache[key]

        # Check L2
        cursor = self.l2_db.cursor()
        cursor.execute("SELECT value, timestamp FROM cache WHERE key = ?", (key,))
        row = cursor.fetchone()

        if row:
            value_bytes, timestamp = row
            if not self._is_expired(timestamp, self.l2_ttl):
                try:
                    value = self._deserialize(value_bytes)
                    # Promote to L1
                    self._promote_to_l1(key, value)
                    # Update access count
                    cursor.execute("UPDATE cache SET access_count = access_count + 1 WHERE key = ?", (key,))
                    self.l2_db.commit()
                    self.stats["hits"] += 1
                    self.stats["l2_hits"] += 1
                    return value
                except ValueError as e:
                    # Remove corrupted entry and re-raise for caller visibility
                    cursor.execute("DELETE FROM cache WHERE key = ?", (key,))
                    self.l2_db.commit()
                    raise
            else:
                # Expired
                cursor.execute("DELETE FROM cache WHERE key = ?", (key,))
                self.l2_db.commit()

        self.stats["misses"] += 1
        return None

    def set(self, key: str, value: Any) -> None:
        """Set value in cache."""
        # Add to L1
        self._promote_to_l1(key, value)

        # Add to L2
        value_bytes = self._serialize(value)
        cursor = self.l2_db.cursor()

        # Check if we need to evict
        cursor.execute("SELECT COUNT(*) FROM cache")
        count = cursor.fetchone()[0]

        if count >= self.l2_size:
            # Evict oldest entries (10% of cache)
            evict_count = max(1, self.l2_size // 10)
            cursor.execute(
                """
                DELETE FROM cache
                WHERE key IN (
                    SELECT key FROM cache
                    ORDER BY timestamp ASC
                    LIMIT ?
                )
            """,
                (evict_count,),
            )
            self.stats["evictions"] += evict_count

        # Insert or replace
        cursor.execute(
            """
            INSERT OR REPLACE INTO cache (key, value, timestamp, access_count)
            VALUES (?, ?, ?, 0)
        """,
            (key, value_bytes, time.time()),
        )
        self.l2_db.commit()

    def _promote_to_l1(self, key: str, value: Any):
        """Promote entry to L1 cache."""
        if len(self.l1_cache) >= self.l1_size:
            # Evict LRU
            evicted_key, _ = self.l1_cache.popitem(last=False)
            self.stats["evictions"] += 1

        self.l1_cache[key] = {"value": value, "timestamp": time.time()}
        self.l1_cache.move_to_end(key)

    def clear(self):
        """Clear all cache levels."""
        self.l1_cache.clear()
        cursor = self.l2_db.cursor()
        cursor.execute("DELETE FROM cache")
        self.l2_db.commit()

    def get_stats(self) -> Dict[str, Any]:
        """Get cache statistics."""
        cursor = self.l2_db.cursor()
        cursor.execute("SELECT COUNT(*) FROM cache")
        l2_count = cursor.fetchone()[0]

        return {
            **self.stats,
            "l1_size": len(self.l1_cache),
            "l2_size": l2_count,
            "hit_rate": self.stats["hits"] / max(1, self.stats["hits"] + self.stats["misses"]),
        }

    def close(self):
        """Close database connection."""
        self.l2_db.close()

    def __enter__(self):
        return self

    def __exit__(self, exc_type, exc_val, exc_tb):
        self.close()<|MERGE_RESOLUTION|>--- conflicted
+++ resolved
@@ -94,12 +94,7 @@
         expected_mac = hmac.new(self._hmac_key, data, hashlib.sha256).digest()
 
         if not hmac.compare_digest(mac, expected_mac):
-<<<<<<< HEAD
-            raise ValueError("L2 cache HMAC mismatch")
-        
-=======
             raise ValueError("L2 cache HMAC mismatch - data may be corrupted or tampered")
->>>>>>> 40baab89
         return orjson.loads(data)
 
     def _is_expired(self, timestamp: float, ttl: int) -> bool:
