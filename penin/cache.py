--- conflicted
+++ resolved
@@ -20,41 +20,8 @@
         safe = "".join(ch if ch.isalnum() or ch in "._-" else "_" for ch in key)
         return self.root / f"{safe}.json"
 
-<<<<<<< HEAD
-        # Check L2
-        cursor = self.l2_db.cursor()
-        cursor.execute("SELECT value, timestamp FROM cache WHERE key = ?", (key,))
-        row = cursor.fetchone()
-
-        if row:
-            value_bytes, timestamp = row
-            if not self._is_expired(timestamp, self.l2_ttl):
-                try:
-                    value = self._deserialize(value_bytes)
-                    # Promote to L1
-                    self._promote_to_l1(key, value)
-                    # Update access count
-                    cursor.execute("UPDATE cache SET access_count = access_count + 1 WHERE key = ?", (key,))
-                    self.l2_db.commit()
-                    self.stats["hits"] += 1
-                    self.stats["l2_hits"] += 1
-                    return value
-                except ValueError as e:
-                    # Remove corrupted entry and re-raise for caller visibility
-                    cursor.execute("DELETE FROM cache WHERE key = ?", (key,))
-                    self.l2_db.commit()
-                    raise
-            else:
-                # Expired
-                cursor.execute("DELETE FROM cache WHERE key = ?", (key,))
-                self.l2_db.commit()
-
-        self.stats["misses"] += 1
-        return None
-=======
     def _mac(self, payload: bytes) -> str:
         return hmac.new(self.key, payload, hashlib.sha256).hexdigest()
->>>>>>> 80455f2e
 
     def set(self, key: str, value: Any) -> None:
         """Salva valor; persiste L2 com HMAC do payload."""
