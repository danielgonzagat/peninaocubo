--- conflicted
+++ resolved
@@ -2,21 +2,6 @@
 from penin.providers.pricing import estimate_cost, get_first_available, get_pricing
 from .base import BaseProvider, LLMResponse, Message, Tool
 
-<<<<<<< HEAD
-try:
-    from xai_sdk import Client  # type: ignore
-    from xai_sdk.chat import system as x_system  # type: ignore
-    from xai_sdk.chat import user  # type: ignore
-except Exception:  # pragma: no cover
-    Client = None
-    def x_system(content):
-        return ("system", content)
-    def user(content):
-        return ("user", content)
-
-from penin.config import settings
-from penin.providers.pricing import estimate_cost, usage_value
-=======
 # SDK real pode não estar presente nos testes; os testes já monkeypatcham.
 try:  # pragma: no cover
     from xai_sdk import Client, x_system, user
@@ -25,7 +10,6 @@
     class Client:
         def __init__(self, *a, **k):
             pass
->>>>>>> 80455f2e
 
         class Chat:
             def create(self, **_):
@@ -71,16 +55,6 @@
         resp = await asyncio.to_thread(chat.sample)
         text = getattr(resp, "content", "")
         usage = getattr(resp, "usage", None)
-<<<<<<< HEAD
-        # Prefer common fields if present
-        tokens_in = getattr(usage, "prompt_tokens", None)
-        if tokens_in is None:
-            tokens_in = usage_value(usage, "input_tokens")
-        tokens_out = getattr(usage, "completion_tokens", None)
-        if tokens_out is None:
-            tokens_out = usage_value(usage, "output_tokens")
-        cost_usd = estimate_cost(self.name, self.model, tokens_in or 0, tokens_out or 0)
-=======
 
         tokens_in = float(get_first_available(usage, "input_tokens", "prompt_tokens") or 0)
         tokens_out = float(get_first_available(usage, "output_tokens", "completion_tokens") or 0)
@@ -93,21 +67,13 @@
             except Exception:
                 cost_usd = max(1e-9, (tokens_in + tokens_out) / 1_000_000.0)
 
->>>>>>> 80455f2e
         end = time.time()
         return LLMResponse(
             content=text,
             model=self.model,
-<<<<<<< HEAD
-            tokens_in=tokens_in or 0,
-            tokens_out=tokens_out or 0,
-            cost_usd=cost_usd,
-            provider=self.name,
-=======
             tokens_in=tokens_in,
             tokens_out=tokens_out,
             provider=self.name,
             cost_usd=cost_usd,
->>>>>>> 80455f2e
             latency_s=end - start,
         )