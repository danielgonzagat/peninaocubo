--- conflicted
+++ resolved
@@ -106,8 +106,6 @@
     total = prompt_cost + completion_cost
     # Guard against negative or NaN inputs
     return max(total, 0.0)
-<<<<<<< HEAD
-=======
 
 
 # ---------- Compatibility layer (new API used by providers) ----------
@@ -169,4 +167,3 @@
                 except (TypeError, ValueError):
                     continue
     return 0
->>>>>>> 0c670d18
