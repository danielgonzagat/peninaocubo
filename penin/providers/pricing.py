--- conflicted
+++ resolved
@@ -1,69 +1,3 @@
-<<<<<<< HEAD
-"""Pricing helpers for provider cost estimation.
-
-This module centralises model pricing references so that individual
-providers can translate token usage metadata into USD cost estimates.
-The prices here are intentionally conservative and should be reviewed
-periodically against vendor documentation.
-"""
-
-from __future__ import annotations
-
-from dataclasses import dataclass
-from typing import Any
-
-__all__ = [
-    "Pricing",
-    "MODEL_PRICING",
-    "get_pricing",
-    "estimate_cost",
-    "usage_value",
-    # compatibility aliases
-    "ModelPricing",
-    "DEFAULT_PRICING",
-    "PRICING_TABLE",
-    "get_model_pricing",
-    "estimate_cost_usd",
-    "get_first_available",
-]
-
-
-@dataclass(frozen=True)
-class Pricing:
-    """Represents pricing information per 1K tokens."""
-
-    prompt: float
-    completion: float
-
-
-MODEL_PRICING: dict[str, dict[str, Pricing]] = {
-    "openai": {
-        "gpt-4o": Pricing(prompt=0.005, completion=0.015),
-        "gpt-4o-mini": Pricing(prompt=0.0006, completion=0.0024),
-        "default": Pricing(prompt=0.005, completion=0.015),
-    },
-    "anthropic": {
-        "claude-3-5-sonnet-20241022": Pricing(prompt=0.003, completion=0.015),
-        "claude-3-5-sonnet": Pricing(prompt=0.003, completion=0.015),
-        "default": Pricing(prompt=0.003, completion=0.015),
-    },
-    "deepseek": {
-        "deepseek-chat": Pricing(prompt=0.00014, completion=0.00028),
-        "default": Pricing(prompt=0.00014, completion=0.00028),
-    },
-    "mistral": {
-        "mistral-large-latest": Pricing(prompt=0.008, completion=0.024),
-        "default": Pricing(prompt=0.008, completion=0.024),
-    },
-    "gemini": {
-        "gemini-1.5-pro": Pricing(prompt=0.0035, completion=0.0105),
-        "default": Pricing(prompt=0.0035, completion=0.0105),
-    },
-    "grok": {
-        "grok-beta": Pricing(prompt=0.01, completion=0.03),
-        "default": Pricing(prompt=0.01, completion=0.03),
-    },
-=======
 
 from __future__ import annotations
 from typing import Dict, Mapping, Any, Union
@@ -78,7 +12,6 @@
     "google:gemini-1.5-pro": {"input": 0.002, "output": 0.006},
     "deepseek:chat": {"input": 0.0005, "output": 0.0015},
     "xai:grok-2": {"input": 0.003, "output": 0.009},
->>>>>>> 035efda5
 }
 
 Number = Union[int, float]
@@ -98,24 +31,6 @@
         table = _PRICING
         model = str(pricing_or_model)
     else:
-<<<<<<< HEAD
-        value = getattr(usage, key, 0)
-    try:
-        return int(value or 0)
-    except (TypeError, ValueError):
-        return 0
-
-
-def estimate_cost(provider: str, model: str, prompt_tokens: int, completion_tokens: int) -> float:
-    """Estimate USD cost from token counts using provider pricing."""
-
-    pricing = get_pricing(provider, model)
-    prompt_cost = (prompt_tokens / 1000.0) * pricing.prompt
-    completion_cost = (completion_tokens / 1000.0) * pricing.completion
-    total = prompt_cost + completion_cost
-    # Guard against negative or NaN inputs
-    return max(total, 0.0)
-=======
         table = _table_for(pricing_or_model)  # type: ignore
     return dict(table.get(model, table.get("default", {"input": 0.0, "output": 0.0})))
 
@@ -140,5 +55,4 @@
       - estimate_cost(pricing_table, model, prompt_tokens=..., completion_tokens=...)
     """
     prices = get_pricing(model_or_pricing, model)
-    return usage_value(prompt_tokens, prices["input"]) + usage_value(completion_tokens, prices["output"])
->>>>>>> 035efda5
+    return usage_value(prompt_tokens, prices["input"]) + usage_value(completion_tokens, prices["output"])