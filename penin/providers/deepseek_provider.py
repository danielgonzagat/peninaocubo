--- conflicted
+++ resolved
@@ -7,11 +7,7 @@
     OpenAI = None
 
 from penin.config import settings
-<<<<<<< HEAD
-from penin.providers.pricing import estimate_cost, usage_value
-=======
 from penin.providers.pricing import estimate_cost_usd, get_first_available
->>>>>>> 0c670d18
 
 from .base import BaseProvider, LLMResponse, Message, Tool
 
@@ -50,11 +46,6 @@
         content = getattr(choice.message, "content", "") if hasattr(choice, "message") else ""
         tool_calls = getattr(choice.message, "tool_calls", []) if hasattr(choice, "message") else []
         usage = getattr(resp, "usage", None)
-<<<<<<< HEAD
-        tokens_in = usage_value(usage, "prompt_tokens")
-        tokens_out = usage_value(usage, "completion_tokens")
-        cost_usd = estimate_cost(self.name, self.model, tokens_in, tokens_out)
-=======
         tokens_in = get_first_available(
             usage,
             "prompt_tokens",
@@ -70,7 +61,6 @@
             "candidates_token_count",
         )
         cost_usd = estimate_cost_usd(self.name, self.model, tokens_in, tokens_out)
->>>>>>> 0c670d18
         end = time.time()
         return LLMResponse(
             content=content,
