import asyncio
import time

try:
    import google.generativeai as genai  # type: ignore
except Exception:  # pragma: no cover
    genai = None

from penin.config import settings
<<<<<<< HEAD
from penin.providers.pricing import estimate_cost, usage_value
=======
from penin.providers.pricing import estimate_cost_usd, get_first_available
>>>>>>> 0c670d18

from .base import BaseProvider, LLMResponse, Message, Tool


class GeminiProvider(BaseProvider):
    def __init__(self, model: str | None = None):
        self.name = "gemini"
        self.model = model or settings.GEMINI_MODEL
        api_key = settings.GEMINI_API_KEY
        if not api_key:
            raise ValueError("GEMINI_API_KEY is not configured")

        genai.configure(api_key=api_key)
        self.client = genai.GenerativeModel(self.model)

    async def chat(
        self,
        messages: list[Message],
        tools: list[Tool] | None = None,
        system: str | None = None,
        temperature: float = 0.7,
    ) -> LLMResponse:
        start = time.time()
        content_parts: list[str] = []
        if system:
            content_parts.append(f"System: {system}")
        for msg in messages:
            role = msg.get("role", "user").capitalize()
            content_parts.append(f"{role}: {msg.get('content', '')}")

        prompt = "\n".join(content_parts)

        def _generate():
            return self.client.generate_content(
                prompt,
                generation_config={"temperature": temperature},
            )

        resp = await asyncio.to_thread(_generate)
        text = getattr(resp, "text", "") or ""
        usage = getattr(resp, "usage_metadata", None)
<<<<<<< HEAD
        tokens_in = usage_value(usage, "prompt_token_count")
        tokens_out = usage_value(usage, "candidates_token_count")
        cost_usd = estimate_cost(self.name, self.model, tokens_in, tokens_out)
=======
        tokens_in = get_first_available(
            usage,
            "prompt_token_count",
            "prompt_tokens",
            "input_tokens",
        )
        tokens_out = get_first_available(
            usage,
            "candidates_token_count",
            "completion_tokens",
            "output_tokens",
        )
        cost_usd = estimate_cost_usd(self.name, self.model, tokens_in, tokens_out)
>>>>>>> 0c670d18
        end = time.time()
        return LLMResponse(
            content=text,
            model=self.model,
            tokens_in=tokens_in,
            tokens_out=tokens_out,
            cost_usd=cost_usd,
            provider=self.name,
            latency_s=end - start,
        )<|MERGE_RESOLUTION|>--- conflicted
+++ resolved
@@ -7,11 +7,7 @@
     genai = None
 
 from penin.config import settings
-<<<<<<< HEAD
-from penin.providers.pricing import estimate_cost, usage_value
-=======
 from penin.providers.pricing import estimate_cost_usd, get_first_available
->>>>>>> 0c670d18
 
 from .base import BaseProvider, LLMResponse, Message, Tool
 
@@ -53,11 +49,6 @@
         resp = await asyncio.to_thread(_generate)
         text = getattr(resp, "text", "") or ""
         usage = getattr(resp, "usage_metadata", None)
-<<<<<<< HEAD
-        tokens_in = usage_value(usage, "prompt_token_count")
-        tokens_out = usage_value(usage, "candidates_token_count")
-        cost_usd = estimate_cost(self.name, self.model, tokens_in, tokens_out)
-=======
         tokens_in = get_first_available(
             usage,
             "prompt_token_count",
@@ -71,7 +62,6 @@
             "output_tokens",
         )
         cost_usd = estimate_cost_usd(self.name, self.model, tokens_in, tokens_out)
->>>>>>> 0c670d18
         end = time.time()
         return LLMResponse(
             content=text,
