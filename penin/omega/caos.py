from __future__ import annotations

import math
from typing import Dict, Any, Tuple, Optional
from dataclasses import dataclass

EPS = 1e-9


def clamp01(x: float) -> float:
    """Clamp value to [0, 1] range."""
    if x < 0.0:
        return 0.0
    if x > 1.0:
        return 1.0
    return x


def phi_caos(
    C: float,
    A: float,
    O: float,
    S: float,
    kappa: float = 2.0,
    kappa_max: float = 10.0,
    gamma: float = 0.7,
) -> float:
    """Calculate the phi_caos metric.
    
    Args:
        C, A, O, S: Input values (will be clamped to [0,1])
        kappa: Scaling factor (will be clamped to [1.0, kappa_max])
        kappa_max: Maximum kappa value
        gamma: Gamma parameter (will be clamped to [0.1, 2.0])
    
    Returns:
        float: The calculated phi_caos value in range [0,1)
    """
    C = clamp01(C)
    A = clamp01(A)
    O = clamp01(O)
    S = clamp01(S)
    kappa = max(1.0, min(kappa_max, kappa))
    base = 1.0 + kappa * C * A
    base = max(base, 1.0 + EPS)
    exp_term = max(0.0, min(1.0, O * S))
    log_caos = exp_term * math.log(base)
    return math.tanh(max(0.1, min(2.0, gamma)) * log_caos)


def quick_caos_phi(C: float, A: float, O: float, S: float) -> float:
    """Quick CAOS phi for testing."""
    return phi_caos(C, A, O, S)


def validate_caos_stability(C: float, A: float, O: float, S: float) -> Dict[str, Any]:
    """Validate CAOS stability."""
    phi = phi_caos(C, A, O, S)
    return {
        "stable": phi < 0.8,
        "phi": phi,
        "risk_level": "low" if phi < 0.5 else "medium" if phi < 0.8 else "high"
    }


class CAOSComponents:
    """CAOS components for testing."""
    
    def __init__(self, C: float = 0.5, A: float = 0.5, O: float = 0.5, S: float = 0.5):
        # Validate and clamp CAOS components to [0, 1] range
        self.C = max(0.0, min(1.0, C))
        self.A = max(0.0, min(1.0, A))
        self.O = max(0.0, min(1.0, O))
        self.S = max(0.0, min(1.0, S))
        
    def to_dict(self) -> Dict[str, float]:
        """Convert to dictionary."""
        return {"C": self.C, "A": self.A, "O": self.O, "S": self.S}


def compute_caos_plus(C: float, A: float, O: float, S: float, kappa: float = 2.0, 
                     config: Optional['CAOSConfig'] = None) -> Tuple[float, Dict[str, Any]]:
    """Compute CAOS⁺ with details."""
    phi = phi_caos(C, A, O, S, kappa)
    details = {
        "C": C, "A": A, "O": O, "S": S,
        "kappa": kappa,
        "phi": phi,
        "components": {"C": C, "A": A, "O": O, "S": S}
    }
    return phi, details


def apply_saturation(value: float, gamma: float = 0.7) -> float:
    """Apply saturation function."""
    return math.tanh(gamma * value)


def compute_caos_harmony(C: float, A: float, O: float, S: float) -> float:
    """Compute CAOS harmony score."""
    # Geometric mean as harmony measure
    product = C * A * O * S
    if product <= 0:
        return 0.0
    return product ** 0.25


def caos_gradient(C: float, A: float, O: float, S: float, kappa: float) -> Dict[str, float]:
    """Compute CAOS gradients."""
    eps = 1e-6
    
    # Numerical gradients
    phi_base = phi_caos(C, A, O, S, kappa)
    
    dC = (phi_caos(C + eps, A, O, S, kappa) - phi_base) / eps
    dA = (phi_caos(C, A + eps, O, S, kappa) - phi_base) / eps
    dO = (phi_caos(C, A, O + eps, S, kappa) - phi_base) / eps
    dS = (phi_caos(C, A, O, S + eps, kappa) - phi_base) / eps
    
    return {"dC": dC, "dA": dA, "dO": dO, "dS": dS}


@dataclass
class CAOSConfig:
    """Configuration for CAOS⁺ computation."""
    kappa_max: float = 10.0
    gamma: float = 0.7
    use_log_space: bool = False
    saturation_method: str = "tanh"


class CAOSTracker:
    """Track CAOS⁺ values over time."""
    
    def __init__(self, alpha: float = 0.2, max_history: int = 100):
        self.alpha = alpha
        self.max_history = max_history
        self.history = []
        self.ema_value = None
    
    def update(self, C: float, A: float, O: float, S: float, kappa: float = 2.0) -> Tuple[float, float]:
        """Update with new CAOS values."""
        caos_val = phi_caos(C, A, O, S, kappa)
        
        # Update EMA
        if self.ema_value is None:
            self.ema_value = caos_val
        else:
            self.ema_value = (1.0 - self.alpha) * self.ema_value + self.alpha * caos_val
        
        # Update history
        self.history.append(caos_val)
        if len(self.history) > self.max_history:
            self.history.pop(0)
        
        return caos_val, self.ema_value
    
    def get_stability(self) -> float:
        """Get stability measure (inverse of variance)."""
        if len(self.history) < 2:
            return 1.0
        
        mean_val = sum(self.history) / len(self.history)
        variance = sum((v - mean_val) ** 2 for v in self.history) / len(self.history)
        
        # Return inverse of coefficient of variation
        if mean_val <= 1e-9:
            return 0.0
        
        cv = math.sqrt(variance) / mean_val
        return 1.0 / (1.0 + cv)


class CAOSPlusEngine:
    """CAOS⁺ engine for testing."""
    
    def __init__(self, kappa: float = 2.0, gamma: float = 0.7):
        self.kappa = kappa
        self.gamma = gamma
    
    def compute(self, C: float, A: float, O: float, S: float) -> float:
        """Compute CAOS⁺ phi value."""
        return phi_caos(C, A, O, S, self.kappa, gamma=self.gamma)
    
    def compute_phi(self, components) -> Tuple[float, Dict[str, Any]]:
        """Compute CAOS⁺ phi value from components."""
        if hasattr(components, 'to_dict'):
            comp_dict = components.to_dict()
            C, A, O, S = comp_dict['C'], comp_dict['A'], comp_dict['O'], comp_dict['S']
        else:
            C, A, O, S = components
        
        phi = self.compute(C, A, O, S)
        
        details = {
            "phi": phi,
            "components": {"C": C, "A": A, "O": O, "S": S},
            "kappa": self.kappa,
            "gamma": self.gamma,
            "risk_level": "low" if phi < 0.5 else "medium" if phi < 0.8 else "high"
        }
        
        return phi, details


def caos_plus(C: float | None = None, A: float | None = None, O: float | None = None, S: float | None = None, 
              kappa: float = 0.1, gamma: float = 0.5, kappa_max: float = 1.0, **kwargs) -> float:
    """
    Computa CAOS⁺ com saturação log-space
    
    Args:
        C: Complexity (0-1)
        A: Adaptability (0-1)  
        O: Openness (0-1)
        S: Stability (0-1)
        kappa: Chaos amplification factor (0-1)
        gamma: Saturation parameter (0-1)
        kappa_max: Maximum kappa for saturation
        
    Returns:
        Dict com phi, components e detalhes
    """
    # Accept alternative keyword names (coherence, awareness, openness, stability)
    if C is None and "coherence" in kwargs:
        C = kwargs["coherence"]
    if A is None and "awareness" in kwargs:
        A = kwargs["awareness"]
    if O is None and "openness" in kwargs:
        O = kwargs["openness"]
    if S is None and "stability" in kwargs:
        S = kwargs["stability"]

<<<<<<< HEAD
    # Defaults and clamping
    C = 0.0 if C is None else max(0.0, min(1.0, float(C)))
    A = 0.0 if A is None else max(0.0, min(1.0, float(A)))
    O = 0.0 if O is None else max(0.0, min(1.0, float(O)))
    S = 0.0 if S is None else max(0.0, min(1.0, float(S)))

    # Compute phi via stable phi_caos
    phi = phi_caos(C, A, O, S, kappa=max(0.0, float(kappa)), kappa_max=max(1.0, float(kappa_max)), gamma=max(0.1, float(gamma)))

    return phi
=======
    # Defaults if still None
    C = 0.0 if C is None else float(C)
    A = 0.0 if A is None else float(A)
    O = 0.0 if O is None else float(O)
    S = 0.0 if S is None else float(S)

    # Clamp kappa/gamma
    kappa = max(0.0, min(kappa_max, float(kappa)))
    gamma = max(0.0, float(gamma))

    phi = phi_caos(
        C,
        A,
        O,
        S,
        kappa=max(1.0, kappa_max if kappa_max > 1.0 else 1.0),
        kappa_max=max(1.0, kappa_max),
        gamma=max(0.1, min(2.0, gamma)),
    )

    return float(phi)
>>>>>>> 0c670d18
<|MERGE_RESOLUTION|>--- conflicted
+++ resolved
@@ -230,18 +230,6 @@
     if S is None and "stability" in kwargs:
         S = kwargs["stability"]
 
-<<<<<<< HEAD
-    # Defaults and clamping
-    C = 0.0 if C is None else max(0.0, min(1.0, float(C)))
-    A = 0.0 if A is None else max(0.0, min(1.0, float(A)))
-    O = 0.0 if O is None else max(0.0, min(1.0, float(O)))
-    S = 0.0 if S is None else max(0.0, min(1.0, float(S)))
-
-    # Compute phi via stable phi_caos
-    phi = phi_caos(C, A, O, S, kappa=max(0.0, float(kappa)), kappa_max=max(1.0, float(kappa_max)), gamma=max(0.1, float(gamma)))
-
-    return phi
-=======
     # Defaults if still None
     C = 0.0 if C is None else float(C)
     A = 0.0 if A is None else float(A)
@@ -262,5 +250,4 @@
         gamma=max(0.1, min(2.0, gamma)),
     )
 
-    return float(phi)
->>>>>>> 0c670d18
+    return float(phi)