from __future__ import annotations
import math
from dataclasses import dataclass
from typing import List, Tuple, Optional, Dict

# --------------------------------------------------------------------
# Utilidades
# --------------------------------------------------------------------
def _clamp(x: float, lo: float = 0.0, hi: float = 1.0) -> float:
    """Clampa x no intervalo [lo, hi], tolerante a NaN/inf e conversões."""
    try:
        x = float(x)
    except Exception:
        return lo
    if math.isnan(x) or math.isinf(x):
        return lo
    if x < lo:
        return lo
    if x > hi:
        return hi
    return x


# --------------------------------------------------------------------
# CAOS⁺  e projeções φ
# Fórmula estável:
#   CAOS⁺ = (1 + κ·C·A)^(O·S) - 1,  com C,A,O,S∈[0,1], κ>0
# Projeção saturante (monotônica):
#   φ = 1 - exp(-γ · CAOS⁺)        → φ∈[0,1]
# --------------------------------------------------------------------
def compute_caos_plus(
    c: float,
    a: float,
    o: float,
    s: float,
    *,
    kappa: float = 25.0,
    kappa_max: float = 10.0,  # default que os testes esperam
) -> float:
    c = _clamp(c)
    a = _clamp(a)
    o = _clamp(o)
    s = _clamp(s)
    try:
        kappa = float(kappa)
    except Exception:
        kappa = 25.0
    if kappa < 0:
        kappa = 0.0
    if kappa > kappa_max:
        kappa = kappa_max

    base = 1.0 + kappa * (c * a)    # ∈ [1, 1+κ]
    exponent = o * s                # ∈ [0, 1]
    z = (base ** exponent) - 1.0
    if math.isnan(z) or z < 0.0:
        return 0.0
    return float(z)


def phi_caos(
    c: float,
    a: float,
    o: float,
    s: float,
    *,
    kappa: float = 25.0,
    gamma: float = 1.0,
    kappa_max: float = 10.0,  # manter consistente com compute_caos_plus
) -> float:
    if gamma < 0:
        gamma = 0.0
    z = compute_caos_plus(c, a, o, s, kappa=kappa, kappa_max=kappa_max)
    phi = 1.0 - math.exp(-gamma * z)
    return _clamp(phi, 0.0, 1.0)


def phi_kratos(
    c: float,
    a: float,
    o: float,
    s: float,
    *,
    exploration_factor: float = 2.0,
    kappa: float = 25.0,
    gamma: float = 1.0,
    kappa_max: float = 10.0,
) -> float:
    """Variante de exploração: amplifica (o,s)^η de forma controlada."""
    ef = max(1.0, float(exploration_factor))
    o2 = _clamp(o) ** ef
    s2 = _clamp(s) ** ef
    return phi_caos(c, a, o2, s2, kappa=kappa, gamma=gamma, kappa_max=kappa_max)


# --------------------------------------------------------------------
# Classes esperadas pelos testes
# --------------------------------------------------------------------
@dataclass
class CAOSComponents:
    """Container simples para os 4 componentes C,A,O,S."""
    C: float
    A: float
    O: float
    S: float

    def clamped(self) -> "CAOSComponents":
        return CAOSComponents(_clamp(self.C), _clamp(self.A), _clamp(self.O), _clamp(self.S))

    def as_tuple(self) -> Tuple[float, float, float, float]:
        cc = self.clamped()
        return (cc.C, cc.A, cc.O, cc.S)

    def to_dict(self) -> Dict[str, float]:
        cc = self.clamped()
        return {"C": cc.C, "A": cc.A, "O": cc.O, "S": cc.S}


@dataclass
class CAOSConfig:
    """Configuração padrão utilizada nos cálculos."""
    kappa: float = 25.0
    gamma: float = 0.7            # <- teste espera 0.7
    kappa_max: float = 10.0       # <- teste espera 10.0
    exploration_factor: float = 2.0
    ema_beta: float = 0.9
    use_log_space: bool = False
    saturation_method: str = "tanh"         # para EMA do tracker


class CAOSTracker:
    """
    Rastreador simples de histórico dos cálculos CAOS⁺ e φ + EMA do φ.
    Mantém uma lista de (components, caos_plus, phi) e um estado ema_phi.
    """
    def __init__(self, cfg: Optional[CAOSConfig] = None):
        self.cfg = cfg or CAOSConfig()
        self.history: List[Tuple[CAOSComponents, float, float]] = []
        self.ema_phi: float = 0.0
        self._ema_initialized: bool = False

    def update(self, *args, **kwargs) -> Tuple[float, float]:
        """
        Aceita:
          - update(CAOSComponents)
          - update(C, A, O, S)
          - update(C=..., A=..., O=..., S=...)
        Retorna (phi, ema_phi).
        """
        comp: Optional[CAOSComponents] = None
        if args:
            if len(args) == 1 and isinstance(args[0], CAOSComponents):
                comp = args[0]
            elif len(args) == 4:
                comp = CAOSComponents(*map(float, args))
        if comp is None and kwargs:
            comp = CAOSComponents(
                float(kwargs.get("C", 0.0)),
                float(kwargs.get("A", 0.0)),
                float(kwargs.get("O", 0.0)),
                float(kwargs.get("S", 0.0)),
            )
        if comp is None:
            raise ValueError("CAOSTracker.update requer CAOSComponents ou (C,A,O,S).")

        c2 = comp.clamped()
        z = compute_caos_plus(c2.C, c2.A, c2.O, c2.S, kappa=self.cfg.kappa, kappa_max=self.cfg.kappa_max)
        phi = 1.0 - math.exp(-self.cfg.gamma * z)
        phi = _clamp(phi, 0.0, 1.0)

        # EMA do φ
        b = _clamp(self.cfg.ema_beta, 0.0, 1.0)
        if not self._ema_initialized:
            self.ema_phi = phi
            self._ema_initialized = True
        else:
            self.ema_phi = b * self.ema_phi + (1.0 - b) * phi

        self.history.append((c2, z, phi))
        return phi, self.ema_phi

    # alias comum
    record = update

    def last_phi(self) -> float:
        return self.history[-1][2] if self.history else 0.0

    def get_stability(self) -> float:
        """
        Proxy simples de estabilidade: 1 - |phi_atual - ema_phi|.
        Retorna ∈[0,1]; maior = mais estável.
        """
        if not self.history:
            return 0.0
        phi_now = self.last_phi()
        diff = abs(phi_now - self.ema_phi)
        return _clamp(1.0 - diff, 0.0, 1.0)


class CAOSPlusEngine:
<<<<<<< HEAD
    """CAOS⁺ engine for testing."""
    
    def __init__(self, kappa: float = 2.0, gamma: float = 0.7):
        self.kappa = kappa
        self.gamma = gamma
    
    def compute(self, C: float, A: float, O: float, S: float) -> float:
        """Compute CAOS⁺ phi value."""
        return phi_caos(C, A, O, S, self.kappa, gamma=self.gamma)
    
    def compute_phi(self, components) -> Tuple[float, Dict[str, Any]]:
        """Compute CAOS⁺ phi value from components."""
        if hasattr(components, 'to_dict'):
            comp_dict = components.to_dict()
            C, A, O, S = comp_dict['C'], comp_dict['A'], comp_dict['O'], comp_dict['S']
        else:
            C, A, O, S = components
        
        phi = self.compute(C, A, O, S)
        
        details = {
            "phi": phi,
            "components": {"C": C, "A": A, "O": O, "S": S},
            "kappa": self.kappa,
            "gamma": self.gamma,
            "risk_level": "low" if phi < 0.5 else "medium" if phi < 0.8 else "high"
        }
        
        return phi, details


def caos_plus(C: float | None = None, A: float | None = None, O: float | None = None, S: float | None = None, 
              kappa: float = 0.1, gamma: float = 0.5, kappa_max: float = 1.0, **kwargs) -> float:
=======
>>>>>>> 035efda5
    """
    Motor com interface OO que os testes podem instanciar.
    """
<<<<<<< HEAD
    # Accept alternative keyword names (coherence, awareness, openness, stability)
    if C is None and "coherence" in kwargs:
        C = kwargs["coherence"]
    if A is None and "awareness" in kwargs:
        A = kwargs["awareness"]
    if O is None and "openness" in kwargs:
        O = kwargs["openness"]
    if S is None and "stability" in kwargs:
        S = kwargs["stability"]

    # Clamp and defaults
    C = clamp01(float(C or 0.0))
    A = clamp01(float(A or 0.0))
    O = clamp01(float(O or 0.0))
    S = clamp01(float(S or 0.0))
    kappa = max(1.0, min(kappa_max, float(kappa)))
    gamma = max(0.1, min(2.0, float(gamma)))

    base = 1.0 + kappa * C * A
    base = max(base, 1.0 + EPS)
    exp_term = max(0.0, min(1.0, O * S))
    log_caos = exp_term * math.log(base)
    phi = math.tanh(gamma * log_caos)

    return phi
=======
    def __init__(self, cfg: Optional[CAOSConfig] = None):
        self.cfg = cfg or CAOSConfig()

    def caos_plus(self, comp: CAOSComponents) -> float:
        c2 = comp.clamped()
        return compute_caos_plus(c2.C, c2.A, c2.O, c2.S, kappa=self.cfg.kappa, kappa_max=self.cfg.kappa_max)

    def phi(self, comp: CAOSComponents) -> float:
        c2 = comp.clamped()
        return phi_caos(c2.C, c2.A, c2.O, c2.S, kappa=self.cfg.kappa, gamma=self.cfg.gamma, kappa_max=self.cfg.kappa_max)

    def phi_kratos(self, comp: CAOSComponents) -> float:
        c2 = comp.clamped()
        return phi_kratos(
            c2.C, c2.A, c2.O, c2.S,
            exploration_factor=self.cfg.exploration_factor,
            kappa=self.cfg.kappa,
            gamma=self.cfg.gamma,
            kappa_max=self.cfg.kappa_max,
        )

    def compute(self, c: float, a: float, o: float, s: float) -> float:
        """Compat: retorna φ diretamente a partir dos 4 componentes."""
        return phi_caos(c, a, o, s, kappa=self.cfg.kappa, gamma=self.cfg.gamma, kappa_max=self.cfg.kappa_max)

    def compute_phi(self, comp: CAOSComponents):
        """
        Compat: retorna (phi_result, details_dict)
        details inclui componentes clampados, κ, γ, κ_max e CAOS⁺.
        """
        phi_val = self.phi(comp)
        details = {
            "components": comp.to_dict(),
            "kappa": self.cfg.kappa,
            "gamma": self.cfg.gamma,
            "kappa_max": self.cfg.kappa_max,
            "caos_plus": self.caos_plus(comp),
            "phi": phi_val,
            "mode": "kratos" if self.cfg.exploration_factor != 1.0 else "caos",
        }
        return phi_val, details


__all__ = [
    "compute_caos_plus",
    "phi_caos",
    "phi_kratos",
    "CAOSComponents",
    "CAOSConfig",
    "CAOSTracker",
    "CAOSPlusEngine",
]
>>>>>>> 035efda5
<|MERGE_RESOLUTION|>--- conflicted
+++ resolved
@@ -198,72 +198,9 @@
 
 
 class CAOSPlusEngine:
-<<<<<<< HEAD
-    """CAOS⁺ engine for testing."""
-    
-    def __init__(self, kappa: float = 2.0, gamma: float = 0.7):
-        self.kappa = kappa
-        self.gamma = gamma
-    
-    def compute(self, C: float, A: float, O: float, S: float) -> float:
-        """Compute CAOS⁺ phi value."""
-        return phi_caos(C, A, O, S, self.kappa, gamma=self.gamma)
-    
-    def compute_phi(self, components) -> Tuple[float, Dict[str, Any]]:
-        """Compute CAOS⁺ phi value from components."""
-        if hasattr(components, 'to_dict'):
-            comp_dict = components.to_dict()
-            C, A, O, S = comp_dict['C'], comp_dict['A'], comp_dict['O'], comp_dict['S']
-        else:
-            C, A, O, S = components
-        
-        phi = self.compute(C, A, O, S)
-        
-        details = {
-            "phi": phi,
-            "components": {"C": C, "A": A, "O": O, "S": S},
-            "kappa": self.kappa,
-            "gamma": self.gamma,
-            "risk_level": "low" if phi < 0.5 else "medium" if phi < 0.8 else "high"
-        }
-        
-        return phi, details
-
-
-def caos_plus(C: float | None = None, A: float | None = None, O: float | None = None, S: float | None = None, 
-              kappa: float = 0.1, gamma: float = 0.5, kappa_max: float = 1.0, **kwargs) -> float:
-=======
->>>>>>> 035efda5
     """
     Motor com interface OO que os testes podem instanciar.
     """
-<<<<<<< HEAD
-    # Accept alternative keyword names (coherence, awareness, openness, stability)
-    if C is None and "coherence" in kwargs:
-        C = kwargs["coherence"]
-    if A is None and "awareness" in kwargs:
-        A = kwargs["awareness"]
-    if O is None and "openness" in kwargs:
-        O = kwargs["openness"]
-    if S is None and "stability" in kwargs:
-        S = kwargs["stability"]
-
-    # Clamp and defaults
-    C = clamp01(float(C or 0.0))
-    A = clamp01(float(A or 0.0))
-    O = clamp01(float(O or 0.0))
-    S = clamp01(float(S or 0.0))
-    kappa = max(1.0, min(kappa_max, float(kappa)))
-    gamma = max(0.1, min(2.0, float(gamma)))
-
-    base = 1.0 + kappa * C * A
-    base = max(base, 1.0 + EPS)
-    exp_term = max(0.0, min(1.0, O * S))
-    log_caos = exp_term * math.log(base)
-    phi = math.tanh(gamma * log_caos)
-
-    return phi
-=======
     def __init__(self, cfg: Optional[CAOSConfig] = None):
         self.cfg = cfg or CAOSConfig()
 
@@ -315,5 +252,4 @@
     "CAOSConfig",
     "CAOSTracker",
     "CAOSPlusEngine",
-]
->>>>>>> 035efda5
+]