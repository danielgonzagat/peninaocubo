from __future__ import annotations

import math
from typing import Dict, Any, Tuple, Optional
from dataclasses import dataclass

EPS = 1e-9


def clamp01(x: float) -> float:
    """Clamp value to [0, 1] range."""
    if x < 0.0:
        return 0.0
    if x > 1.0:
        return 1.0
    return x


def phi_caos(
    C: float,
    A: float,
    O: float,
    S: float,
    kappa: float = 2.0,
    kappa_max: float = 10.0,
    gamma: float = 0.7,
) -> float:
    """Calculate the phi_caos metric.
    
    Args:
        C, A, O, S: Input values (will be clamped to [0,1])
        kappa: Scaling factor (will be clamped to [1.0, kappa_max])
        kappa_max: Maximum kappa value
        gamma: Gamma parameter (will be clamped to [0.1, 2.0])
    
    Returns:
        float: The calculated phi_caos value in range [0,1)
    """
    C = clamp01(C)
    A = clamp01(A)
    O = clamp01(O)
    S = clamp01(S)
    kappa = max(1.0, min(kappa_max, kappa))
    base = 1.0 + kappa * C * A
    base = max(base, 1.0 + EPS)
    exp_term = max(0.0, min(1.0, O * S))
    log_caos = exp_term * math.log(base)
    return math.tanh(max(0.1, min(2.0, gamma)) * log_caos)


def quick_caos_phi(C: float, A: float, O: float, S: float) -> float:
    """Quick CAOS phi for testing."""
    return phi_caos(C, A, O, S)


def validate_caos_stability(C: float, A: float, O: float, S: float) -> Dict[str, Any]:
    """Validate CAOS stability."""
    phi = phi_caos(C, A, O, S)
    return {
        "stable": phi < 0.8,
        "phi": phi,
        "risk_level": "low" if phi < 0.5 else "medium" if phi < 0.8 else "high"
    }


class CAOSComponents:
    """CAOS components for testing."""
    
    def __init__(self, C: float = 0.5, A: float = 0.5, O: float = 0.5, S: float = 0.5):
        # Validate and clamp CAOS components to [0, 1] range
        self.C = max(0.0, min(1.0, C))
        self.A = max(0.0, min(1.0, A))
        self.O = max(0.0, min(1.0, O))
        self.S = max(0.0, min(1.0, S))
        
    def to_dict(self) -> Dict[str, float]:
        """Convert to dictionary."""
        return {"C": self.C, "A": self.A, "O": self.O, "S": self.S}


def compute_caos_plus(C: float, A: float, O: float, S: float, kappa: float = 2.0, 
                     config: Optional['CAOSConfig'] = None) -> Tuple[float, Dict[str, Any]]:
    """Compute CAOS⁺ with details."""
    phi = phi_caos(C, A, O, S, kappa)
    details = {
        "C": C, "A": A, "O": O, "S": S,
        "kappa": kappa,
        "phi": phi,
        "components": {"C": C, "A": A, "O": O, "S": S}
    }
    return phi, details


def apply_saturation(value: float, gamma: float = 0.7) -> float:
    """Apply saturation function."""
    return math.tanh(gamma * value)


def compute_caos_harmony(C: float, A: float, O: float, S: float) -> float:
    """Compute CAOS harmony score."""
    # Geometric mean as harmony measure
    product = C * A * O * S
    if product <= 0:
        return 0.0
    return product ** 0.25


def caos_gradient(C: float, A: float, O: float, S: float, kappa: float) -> Dict[str, float]:
    """Compute CAOS gradients."""
    eps = 1e-6
    
    # Numerical gradients
    phi_base = phi_caos(C, A, O, S, kappa)
    
    dC = (phi_caos(C + eps, A, O, S, kappa) - phi_base) / eps
    dA = (phi_caos(C, A + eps, O, S, kappa) - phi_base) / eps
    dO = (phi_caos(C, A, O + eps, S, kappa) - phi_base) / eps
    dS = (phi_caos(C, A, O, S + eps, kappa) - phi_base) / eps
    
    return {"dC": dC, "dA": dA, "dO": dO, "dS": dS}


@dataclass
class CAOSConfig:
    """Configuration for CAOS⁺ computation."""
    kappa_max: float = 10.0
    gamma: float = 0.7
    use_log_space: bool = False
    saturation_method: str = "tanh"


class CAOSTracker:
    """Track CAOS⁺ values over time."""
    
    def __init__(self, alpha: float = 0.2, max_history: int = 100):
        self.alpha = alpha
        self.max_history = max_history
        self.history = []
        self.ema_value = None
    
    def update(self, C: float, A: float, O: float, S: float, kappa: float = 2.0) -> Tuple[float, float]:
        """Update with new CAOS values."""
        caos_val = phi_caos(C, A, O, S, kappa)
        
        # Update EMA
        if self.ema_value is None:
            self.ema_value = caos_val
        else:
            self.ema_value = (1.0 - self.alpha) * self.ema_value + self.alpha * caos_val
        
        # Update history
        self.history.append(caos_val)
        if len(self.history) > self.max_history:
            self.history.pop(0)
        
        return caos_val, self.ema_value
    
    def get_stability(self) -> float:
        """Get stability measure (inverse of variance)."""
        if len(self.history) < 2:
            return 1.0
        
        mean_val = sum(self.history) / len(self.history)
        variance = sum((v - mean_val) ** 2 for v in self.history) / len(self.history)
        
        # Return inverse of coefficient of variation
        if mean_val <= 1e-9:
            return 0.0
        
        cv = math.sqrt(variance) / mean_val
        return 1.0 / (1.0 + cv)


class CAOSPlusEngine:
    """CAOS⁺ engine for testing."""
    
    def __init__(self, kappa: float = 2.0, gamma: float = 0.7):
        self.kappa = kappa
        self.gamma = gamma
    
    def compute(self, C: float, A: float, O: float, S: float) -> float:
        """Compute CAOS⁺ phi value."""
        return phi_caos(C, A, O, S, self.kappa, gamma=self.gamma)
    
    def compute_phi(self, components) -> Tuple[float, Dict[str, Any]]:
        """Compute CAOS⁺ phi value from components."""
        if hasattr(components, 'to_dict'):
            comp_dict = components.to_dict()
            C, A, O, S = comp_dict['C'], comp_dict['A'], comp_dict['O'], comp_dict['S']
        else:
            C, A, O, S = components
        
        phi = self.compute(C, A, O, S)
        
        details = {
            "phi": phi,
            "components": {"C": C, "A": A, "O": O, "S": S},
            "kappa": self.kappa,
            "gamma": self.gamma,
            "risk_level": "low" if phi < 0.5 else "medium" if phi < 0.8 else "high"
        }
        
        return phi, details


def caos_plus(C: float | None = None, A: float | None = None, O: float | None = None, S: float | None = None, 
              kappa: float = 0.1, gamma: float = 0.5, kappa_max: float = 1.0, **kwargs) -> Dict[str, Any]:
    """
    Computa CAOS⁺ com saturação log-space
    
    Args:
        C: Complexity (0-1)
        A: Adaptability (0-1)  
        O: Openness (0-1)
        S: Stability (0-1)
        kappa: Chaos amplification factor (0-1)
        gamma: Saturation parameter (0-1)
        kappa_max: Maximum kappa for saturation
        
    Returns:
        Dict com phi, components e detalhes
    """
    # Accept alternative keyword names (coherence, awareness, openness, stability)
    if C is None and "coherence" in kwargs:
        C = kwargs["coherence"]
    if A is None and "awareness" in kwargs:
        A = kwargs["awareness"]
    if O is None and "openness" in kwargs:
        O = kwargs["openness"]
    if S is None and "stability" in kwargs:
        S = kwargs["stability"]
    
<<<<<<< HEAD
    # Use defaults if still None
    C = C if C is not None else 0.5
    A = A if A is not None else 0.5
    O = O if O is not None else 0.5
    S = S if S is not None else 0.5
    
    # Compute phi
    phi = phi_caos(C, A, O, S, kappa, gamma=gamma, kappa_max=kappa_max)
=======
    # Default values
    C = C or 0.5
    A = A or 0.5
    O = O or 0.5
    S = S or 0.5
    
    phi = phi_caos(C, A, O, S, kappa, kappa_max, gamma)
>>>>>>> 71dd5f31
    
    return {
        "phi": phi,
        "components": {"C": C, "A": A, "O": O, "S": S},
        "caos_product": C * A,
        "openness_stability": O * S,
        "kappa": kappa,
        "gamma": gamma,
        "risk_level": "low" if phi < 0.5 else "medium" if phi < 0.8 else "high"
    }<|MERGE_RESOLUTION|>--- conflicted
+++ resolved
@@ -230,16 +230,6 @@
     if S is None and "stability" in kwargs:
         S = kwargs["stability"]
     
-<<<<<<< HEAD
-    # Use defaults if still None
-    C = C if C is not None else 0.5
-    A = A if A is not None else 0.5
-    O = O if O is not None else 0.5
-    S = S if S is not None else 0.5
-    
-    # Compute phi
-    phi = phi_caos(C, A, O, S, kappa, gamma=gamma, kappa_max=kappa_max)
-=======
     # Default values
     C = C or 0.5
     A = A or 0.5
@@ -247,7 +237,6 @@
     S = S or 0.5
     
     phi = phi_caos(C, A, O, S, kappa, kappa_max, gamma)
->>>>>>> 71dd5f31
     
     return {
         "phi": phi,
