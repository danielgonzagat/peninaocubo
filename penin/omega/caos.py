--- conflicted
+++ resolved
@@ -236,11 +236,7 @@
     O = O if O is not None else 0.5
     S = S if S is not None else 0.5
     
-<<<<<<< HEAD
-    # Calculate phi
-=======
     # Compute phi
->>>>>>> 599a2a8e
     phi = phi_caos(C, A, O, S, kappa, gamma, kappa_max)
     
     return {
