from __future__ import annotations

import math
from typing import Dict, Any, Tuple, Optional
from dataclasses import dataclass

EPS = 1e-9


def clamp01(x: float) -> float:
    """Clamp value to [0, 1] range."""
    if x < 0.0:
        return 0.0
    if x > 1.0:
        return 1.0
    return x


def phi_caos(
    C: float,
    A: float,
    O: float,
    S: float,
    kappa: float = 2.0,
    kappa_max: float = 10.0,
    gamma: float = 0.7,
) -> float:
    """Calculate the phi_caos metric.
    
    Args:
        C, A, O, S: Input values (will be clamped to [0,1])
        kappa: Scaling factor (will be clamped to [1.0, kappa_max])
        kappa_max: Maximum kappa value
        gamma: Gamma parameter (will be clamped to [0.1, 2.0])
    
    Returns:
        float: The calculated phi_caos value in range [0,1)
    """
    C = clamp01(C)
    A = clamp01(A)
    O = clamp01(O)
    S = clamp01(S)
    kappa = max(1.0, min(kappa_max, kappa))
    base = 1.0 + kappa * C * A
    base = max(base, 1.0 + EPS)
    exp_term = max(0.0, min(1.0, O * S))
    log_caos = exp_term * math.log(base)
    return math.tanh(max(0.1, min(2.0, gamma)) * log_caos)


def quick_caos_phi(C: float, A: float, O: float, S: float) -> float:
    """Quick CAOS phi for testing."""
    return phi_caos(C, A, O, S)


def validate_caos_stability(C: float, A: float, O: float, S: float) -> Dict[str, Any]:
    """Validate CAOS stability."""
    phi = phi_caos(C, A, O, S)
    return {
        "stable": phi < 0.8,
        "phi": phi,
        "risk_level": "low" if phi < 0.5 else "medium" if phi < 0.8 else "high"
    }


class CAOSComponents:
    """CAOS components for testing."""
    
    def __init__(self, C: float = 0.5, A: float = 0.5, O: float = 0.5, S: float = 0.5):
        # Validate and clamp CAOS components to [0, 1] range
        self.C = max(0.0, min(1.0, C))
        self.A = max(0.0, min(1.0, A))
        self.O = max(0.0, min(1.0, O))
        self.S = max(0.0, min(1.0, S))
        
    def to_dict(self) -> Dict[str, float]:
        """Convert to dictionary."""
        return {"C": self.C, "A": self.A, "O": self.O, "S": self.S}


def compute_caos_plus(C: float, A: float, O: float, S: float, kappa: float = 2.0, 
                     config: Optional['CAOSConfig'] = None) -> Tuple[float, Dict[str, Any]]:
    """Compute CAOS⁺ with details."""
    phi = phi_caos(C, A, O, S, kappa)
    details = {
        "C": C, "A": A, "O": O, "S": S,
        "kappa": kappa,
        "phi": phi,
        "components": {"C": C, "A": A, "O": O, "S": S}
    }
    return phi, details


def apply_saturation(value: float, gamma: float = 0.7) -> float:
    """Apply saturation function."""
    return math.tanh(gamma * value)


def compute_caos_harmony(C: float, A: float, O: float, S: float) -> float:
    """Compute CAOS harmony score."""
    # Geometric mean as harmony measure
    product = C * A * O * S
    if product <= 0:
        return 0.0
    return product ** 0.25


def caos_gradient(C: float, A: float, O: float, S: float, kappa: float) -> Dict[str, float]:
    """Compute CAOS gradients."""
    eps = 1e-6
    
    # Numerical gradients
    phi_base = phi_caos(C, A, O, S, kappa)
    
    dC = (phi_caos(C + eps, A, O, S, kappa) - phi_base) / eps
    dA = (phi_caos(C, A + eps, O, S, kappa) - phi_base) / eps
    dO = (phi_caos(C, A, O + eps, S, kappa) - phi_base) / eps
    dS = (phi_caos(C, A, O, S + eps, kappa) - phi_base) / eps
    
    return {"dC": dC, "dA": dA, "dO": dO, "dS": dS}


@dataclass
class CAOSConfig:
    """Configuration for CAOS⁺ computation."""
    kappa_max: float = 10.0
    gamma: float = 0.7
    use_log_space: bool = False
    saturation_method: str = "tanh"


class CAOSTracker:
    """Track CAOS⁺ values over time."""
    
    def __init__(self, alpha: float = 0.2, max_history: int = 100):
        self.alpha = alpha
        self.max_history = max_history
        self.history = []
        self.ema_value = None
    
    def update(self, C: float, A: float, O: float, S: float, kappa: float = 2.0) -> Tuple[float, float]:
        """Update with new CAOS values."""
        caos_val = phi_caos(C, A, O, S, kappa)
        
        # Update EMA
        if self.ema_value is None:
            self.ema_value = caos_val
        else:
            self.ema_value = (1.0 - self.alpha) * self.ema_value + self.alpha * caos_val
        
        # Update history
        self.history.append(caos_val)
        if len(self.history) > self.max_history:
            self.history.pop(0)
        
        return caos_val, self.ema_value
    
    def get_stability(self) -> float:
        """Get stability measure (inverse of variance)."""
        if len(self.history) < 2:
            return 1.0
        
        mean_val = sum(self.history) / len(self.history)
        variance = sum((v - mean_val) ** 2 for v in self.history) / len(self.history)
        
        # Return inverse of coefficient of variation
        if mean_val <= 1e-9:
            return 0.0
        
        cv = math.sqrt(variance) / mean_val
        return 1.0 / (1.0 + cv)


class CAOSPlusEngine:
    """CAOS⁺ engine for testing."""
    
    def __init__(self, kappa: float = 2.0, gamma: float = 0.7):
        self.kappa = kappa
        self.gamma = gamma
    
    def compute(self, C: float, A: float, O: float, S: float) -> float:
        """Compute CAOS⁺ phi value."""
        return phi_caos(C, A, O, S, self.kappa, gamma=self.gamma)
    
    def compute_phi(self, components) -> Tuple[float, Dict[str, Any]]:
        """Compute CAOS⁺ phi value from components."""
        if hasattr(components, 'to_dict'):
            comp_dict = components.to_dict()
            C, A, O, S = comp_dict['C'], comp_dict['A'], comp_dict['O'], comp_dict['S']
        else:
            C, A, O, S = components
        
        phi = self.compute(C, A, O, S)
        
        details = {
            "phi": phi,
            "components": {"C": C, "A": A, "O": O, "S": S},
            "kappa": self.kappa,
            "gamma": self.gamma,
            "risk_level": "low" if phi < 0.5 else "medium" if phi < 0.8 else "high"
        }
        
        return phi, details


def caos_plus(C: float | None = None, A: float | None = None, O: float | None = None, S: float | None = None, 
              kappa: float = 0.1, gamma: float = 0.5, kappa_max: float = 1.0, **kwargs) -> Dict[str, Any]:
    """
    Computa CAOS⁺ com saturação log-space
    
    Args:
        C: Complexity (0-1)
        A: Adaptability (0-1)  
        O: Openness (0-1)
        S: Stability (0-1)
        kappa: Chaos amplification factor (0-1)
        gamma: Saturation parameter (0-1)
        kappa_max: Maximum kappa for saturation
        
    Returns:
        Dict com phi, components e detalhes
    """
    # Accept alternative keyword names (coherence, awareness, openness, stability)
    if C is None and "coherence" in kwargs:
        C = kwargs["coherence"]
    if A is None and "awareness" in kwargs:
        A = kwargs["awareness"]
    if O is None and "openness" in kwargs:
        O = kwargs["openness"]
    if S is None and "stability" in kwargs:
        S = kwargs["stability"]
    
<<<<<<< HEAD
    # Default values
    C = C or 0.5
    A = A or 0.5
    O = O or 0.5
    S = S or 0.5
    
    phi = phi_caos(C, A, O, S, kappa, kappa_max, gamma)
=======
    # Calculate phi
    phi = phi_caos(C, A, O, S, kappa=kappa, gamma=gamma, kappa_max=kappa_max)
>>>>>>> e06e73d1
    
    return {
        "phi": phi,
        "components": {"C": C, "A": A, "O": O, "S": S},
        "caos_product": C * A,
        "openness_stability": O * S,
        "kappa": kappa,
        "gamma": gamma,
        "risk_level": "low" if phi < 0.5 else "medium" if phi < 0.8 else "high"
    }<|MERGE_RESOLUTION|>--- conflicted
+++ resolved
@@ -230,18 +230,8 @@
     if S is None and "stability" in kwargs:
         S = kwargs["stability"]
     
-<<<<<<< HEAD
-    # Default values
-    C = C or 0.5
-    A = A or 0.5
-    O = O or 0.5
-    S = S or 0.5
-    
-    phi = phi_caos(C, A, O, S, kappa, kappa_max, gamma)
-=======
     # Calculate phi
     phi = phi_caos(C, A, O, S, kappa=kappa, gamma=gamma, kappa_max=kappa_max)
->>>>>>> e06e73d1
     
     return {
         "phi": phi,
