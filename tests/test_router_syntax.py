"""Teste para verificar sintaxe e instanciamento do router"""

<<<<<<< HEAD
import sys
from pathlib import Path
=======
from pathlib import Path
import sys
>>>>>>> 5ff31abe

import pytest

# Ensure the repository root is importable when running tests in isolation
ROOT = Path(__file__).resolve().parents[1]
if str(ROOT) not in sys.path:
    sys.path.insert(0, str(ROOT))

from penin.router import MultiLLMRouter


class DummyProvider:
    """Provider dummy para testes"""

    async def chat(self, *args, **kwargs):
        from penin.providers.base import LLMResponse

        return LLMResponse("ok", "dummy", cost_usd=0.0, latency_s=0.1)


def test_router_instantiation():
    """Test router instantiation"""
    providers = [DummyProvider()]
    router = MultiLLMRouter(providers, daily_budget_usd=0.1)

    assert hasattr(router, "ask") and callable(router.ask)
    assert hasattr(router, "get_usage_stats") and callable(router.get_usage_stats)
    assert hasattr(router, "get_budget_status") and callable(router.get_budget_status)


def test_router_budget_tracking():
    """Test budget tracking functionality"""
    providers = [DummyProvider()]
    router = MultiLLMRouter(providers, daily_budget_usd=1.0)

    # Check initial budget status
    status = router.get_budget_status()
    assert "daily_budget_usd" in status
    assert "current_usage_usd" in status
    assert "remaining_usd" in status
    assert "usage_percentage" in status
    assert "budget_exceeded" in status
    assert "date" in status

    # Check usage stats
    stats = router.get_usage_stats()
    assert "daily_spend_usd" in stats
    assert "budget_remaining_usd" in stats
    assert "budget_used_pct" in stats
    assert "total_tokens" in stats
    assert "request_count" in stats
    assert "avg_cost_per_request" in stats


def test_router_cost_tracker():
    """Test CostTracker functionality"""
    from penin.router import CostTracker

    tracker = CostTracker(budget_usd=5.0)

    # Test initial state
    assert not tracker.is_over_budget()
    assert tracker.remaining_budget() == 5.0

    # Test recording
    tracker.record("test_provider", 1.0, 100)
    assert tracker.remaining_budget() == 4.0

    # Test over budget
    tracker.record("test_provider", 5.0, 500)
    assert tracker.is_over_budget()
    assert tracker.remaining_budget() == 0.0


def test_router_scoring():
    """Test router scoring functionality"""
    providers = [DummyProvider()]
    router = MultiLLMRouter(providers, daily_budget_usd=1.0)

    from penin.providers.base import LLMResponse

    # Test scoring with different responses
    response1 = LLMResponse("content", "provider1", cost_usd=0.1, latency_s=0.5)
    response2 = LLMResponse("content", "provider2", cost_usd=0.2, latency_s=0.3)

    score1 = router._score(response1)
    score2 = router._score(response2)

    assert isinstance(score1, float)
    assert isinstance(score2, float)

    # Lower cost and latency should give higher score
    assert score1 > score2


<<<<<<< HEAD
def test_router_reset_budget():
    """Test budget reset functionality"""
    providers = [DummyProvider()]
    router = MultiLLMRouter(providers, daily_budget_usd=1.0)

    # Reset budget
    router.reset_daily_budget(2.0)

    status = router.get_budget_status()
    assert status["daily_budget_usd"] == 2.0
    assert status["current_usage_usd"] == 0.0
    assert status["remaining_usd"] == 2.0


=======
>>>>>>> 5ff31abe
@pytest.mark.asyncio
async def test_router_usage_tracks_all_provider_costs():
    """Ensure usage stats include the sum of all successful provider costs."""

    from penin.providers.base import LLMResponse

    class CostProvider:
        def __init__(self, cost: float, tokens_out: int, latency: float):
            self.cost = cost
            self.tokens_out = tokens_out
            self.latency = latency

        async def chat(self, *_, **__):
            return LLMResponse(
                "ok",
                "dummy",
                cost_usd=self.cost,
                latency_s=self.latency,
                tokens_out=self.tokens_out,
            )

    class FailingProvider:
        async def chat(self, *_, **__):
            raise RuntimeError("boom")

    providers = [
        CostProvider(0.3, tokens_out=10, latency=0.2),
        CostProvider(0.7, tokens_out=20, latency=0.4),
        FailingProvider(),
    ]

    router = MultiLLMRouter(providers, daily_budget_usd=5.0)

    response = await router.ask([{"role": "user", "content": "hi"}])

    assert isinstance(response, LLMResponse)

    stats = router.get_usage_stats()
    assert stats["daily_spend_usd"] == pytest.approx(1.0)
    assert stats["total_tokens"] == 30
<<<<<<< HEAD
async def _fake_response(content: str, cost: float, tokens: int):
    from penin.providers.base import LLMResponse

    return LLMResponse(
        content,
        "dummy",
        tokens_in=tokens,
        tokens_out=tokens // 2,
        cost_usd=cost,
        latency_s=0.1,
    )


class _CostlyProvider:
    def __init__(self, cost: float, tokens: int):
        self.cost = cost
        self.tokens = tokens

    async def chat(self, *args, **kwargs):
        return await _fake_response("ok", self.cost, self.tokens)


@pytest.mark.asyncio
async def test_router_records_all_provider_costs():
    providers = [_CostlyProvider(0.2, 100), _CostlyProvider(0.4, 200)]
    router = MultiLLMRouter(providers, daily_budget_usd=5.0)

    response = await router.ask([{"role": "user", "content": "ping"}])

    assert response.content == "ok"

    stats = router.get_usage_stats()
    assert stats["daily_spend_usd"] == pytest.approx(0.6, rel=1e-6)
    assert stats["total_tokens"] == 100 + 50 + 200 + 100
=======
>>>>>>> 5ff31abe
    assert stats["request_count"] == 1<|MERGE_RESOLUTION|>--- conflicted
+++ resolved
@@ -1,12 +1,7 @@
 """Teste para verificar sintaxe e instanciamento do router"""
 
-<<<<<<< HEAD
-import sys
-from pathlib import Path
-=======
 from pathlib import Path
 import sys
->>>>>>> 5ff31abe
 
 import pytest
 
@@ -102,23 +97,6 @@
     assert score1 > score2
 
 
-<<<<<<< HEAD
-def test_router_reset_budget():
-    """Test budget reset functionality"""
-    providers = [DummyProvider()]
-    router = MultiLLMRouter(providers, daily_budget_usd=1.0)
-
-    # Reset budget
-    router.reset_daily_budget(2.0)
-
-    status = router.get_budget_status()
-    assert status["daily_budget_usd"] == 2.0
-    assert status["current_usage_usd"] == 0.0
-    assert status["remaining_usd"] == 2.0
-
-
-=======
->>>>>>> 5ff31abe
 @pytest.mark.asyncio
 async def test_router_usage_tracks_all_provider_costs():
     """Ensure usage stats include the sum of all successful provider costs."""
@@ -159,41 +137,4 @@
     stats = router.get_usage_stats()
     assert stats["daily_spend_usd"] == pytest.approx(1.0)
     assert stats["total_tokens"] == 30
-<<<<<<< HEAD
-async def _fake_response(content: str, cost: float, tokens: int):
-    from penin.providers.base import LLMResponse
-
-    return LLMResponse(
-        content,
-        "dummy",
-        tokens_in=tokens,
-        tokens_out=tokens // 2,
-        cost_usd=cost,
-        latency_s=0.1,
-    )
-
-
-class _CostlyProvider:
-    def __init__(self, cost: float, tokens: int):
-        self.cost = cost
-        self.tokens = tokens
-
-    async def chat(self, *args, **kwargs):
-        return await _fake_response("ok", self.cost, self.tokens)
-
-
-@pytest.mark.asyncio
-async def test_router_records_all_provider_costs():
-    providers = [_CostlyProvider(0.2, 100), _CostlyProvider(0.4, 200)]
-    router = MultiLLMRouter(providers, daily_budget_usd=5.0)
-
-    response = await router.ask([{"role": "user", "content": "ping"}])
-
-    assert response.content == "ok"
-
-    stats = router.get_usage_stats()
-    assert stats["daily_spend_usd"] == pytest.approx(0.6, rel=1e-6)
-    assert stats["total_tokens"] == 100 + 50 + 200 + 100
-=======
->>>>>>> 5ff31abe
     assert stats["request_count"] == 1