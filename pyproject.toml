--- conflicted
+++ resolved
@@ -23,37 +23,7 @@
     "python-dotenv>=1.0.0",
 ]
 
-[project.optional-dependencies]
-<<<<<<< HEAD
-=======
-full = [
-    # Observability
-    "prometheus-client>=0.16.0",
-    "structlog>=23.1.0",
-    "python-json-logger>=2.0.7",
-    # LLM Providers
-    "openai>=1.40.0",
-    "anthropic>=0.40.0",
-    "mistralai>=1.2.4",
-    "google-genai>=0.3.0",
-    "xai-sdk>=0.2.1",
-    "huggingface_hub>=0.24.0",
-    # Data & ML
-    "numpy>=1.24.0,<2.0",
-    "pandas>=2.2.0",
-    "faiss-cpu>=1.8.0",
-    "sentence-transformers>=2.7.0",
-    "tiktoken>=0.7.0",
-    "cma>=3.2.0",
-    # Storage & Caching
-    "redis>=4.5.0",
-    "cachetools>=5.3.0",
-    # Utils
-    "pyyaml>=6.0.1",
-    "kaggle>=1.6.14",
-]
 
->>>>>>> 2c3378b7
 dev = [
     "pytest>=7.4",
     "pytest-cov>=4.1",
