--- conflicted
+++ resolved
@@ -81,17 +81,7 @@
     return vec
 
 def _dot(a: List[float], b: List[float]) -> float:
-<<<<<<< HEAD
-    return sum(x * y for x, y in zip(a, b))
-def _norm(a: List[float]) -> float:
-    return math.sqrt(_dot(a,a))
-=======
-def _norm(a: List[float]) -> float:
-    norm_val = math.sqrt(_dot(a,a))
-    return norm_val if norm_val > 1e-12 else 1e-12
-    return math.sqrt(_dot(a,a)) or 1e-12
-
->>>>>>> d480591f
+
 def cosine(a: List[float], b: List[float]) -> float:
     norm_a = _norm(a)
     norm_b = _norm(b)
