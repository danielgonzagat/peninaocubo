--- conflicted
+++ resolved
@@ -1,68 +1,6 @@
-<<<<<<< HEAD
-from __future__ import annotations
-from _common_fusion import load_plan
-
-import argparse, json, os, sys, time, random, subprocess
-=======
-import json
-import subprocess
-import sys
-import time
->>>>>>> 2438ea8a
 from pathlib import Path
 from typing import Dict, Any, Optional
 
-<<<<<<< HEAD
-# ===================== util =====================
-WORM_DIR = Path("penin/ledger/fusion")
-
-def _norm_url(u: str) -> str:
-    if not u: return ""
-    u = u.strip()
-    if u.endswith(".git"): u = u[:-4]
-    if u.endswith("/"):    u = u[:-1]
-    return u
-
-def repo_slug(u: str) -> str:
-    u = _norm_url(u or "")
-    if "://" in u: u = u.split("://",1)[1]
-    u = u.replace("/", "-")
-    out = []
-    for ch in u:
-        out.append(ch if (ch.isalnum() or ch in "._-") else "-")
-    s = "".join(out).strip("-").lower()
-    return s or "unknown"
-
-def worm_write(entry: dict, src_url: str) -> Path:
-=======
-ROOT = Path(__file__).resolve().parents[1]
-PLAN = ROOT / "fusion" / "megaIAAA.plan.yaml"
-POL = ROOT / "policies" / "fusion_policies.yaml"
-WORM_DIR = ROOT / "penin" / "ledger" / "fusion"
-
-
-def load_yaml(p: Path):
-    import yaml
-
-    with open(p, encoding="utf-8") as f:
-        return yaml.safe_load(f)
-
-
-def acceptance_ok(m, acc) -> bool:
-    ratio = m["caos_pos"] / max(m["caos_pre"], 1e-9)
-    return (
-        m["delta_linf"] >= acc["min_delta_linf"]
-        and ratio >= acc["min_caos_ratio"]
-        and m["sr"] >= acc["min_sr"]
-        and m["G"] >= acc["min_G"]
-        and m["ece"] <= acc["max_ece"]
-        and m["rho_bias"] <= acc["max_rho_bias"]
-        and m["fp"] <= acc["max_fp"]
-    )
-
-
-def worm_write(entry: dict) -> Path:
->>>>>>> 2438ea8a
     WORM_DIR.mkdir(parents=True, exist_ok=True)
     ts   = time.strftime("%Y%m%d_%H%M%S")
     uniq = str(int(time.time()*1000) % 1_000_000)
@@ -78,162 +16,6 @@
     out.write_text(json.dumps(e, indent=2), encoding="utf-8")
     return out
 
-<<<<<<< HEAD
-# ===================== gates =====================
-DEFAULT_ACCEPT = {
-    "min_delta_linf": 0.0,
-    "min_caos_ratio": 1.00,
-    "min_sr": 0.80,
-    "min_G": 0.85,
-    "max_ece": 0.01,
-    "max_rho_bias": 1.05,
-    "max_fp": 0.05,
-}
-
-def _maybe_yaml(path: Path) -> dict:
-    try:
-        import yaml  # lazy import
-        if path.exists():
-            y = yaml.safe_load(path.read_text(encoding="utf-8"))
-            return y if isinstance(y, dict) else {}
-    except Exception:
-        pass
-    return {}
-
-def load_acceptance() -> Dict[str, float]:
-    p1 = Path("fusion/megaIAAA.plan.yaml")
-    y1 = _maybe_yaml(p1)
-    if y1:
-        acc = (y1.get("acceptance") or {})
-        if isinstance(acc, dict) and acc:
-            return {**DEFAULT_ACCEPT, **acc}
-    p2 = Path("policies/fusion_policies.yaml")
-    y2 = _maybe_yaml(p2)
-    if y2:
-        gates  = (y2.get("gates") or {}) if isinstance(y2, dict) else {}
-        promo  = gates.get("promotion", {}) if isinstance(gates, dict) else {}
-        ethics = gates.get("ethics", {}) if isinstance(gates, dict) else {}
-        acc = {
-            "min_delta_linf": DEFAULT_ACCEPT["min_delta_linf"],
-            "min_caos_ratio": promo.get("caos_ratio_min", DEFAULT_ACCEPT["min_caos_ratio"]),
-            "min_sr":         promo.get("sr_min",        DEFAULT_ACCEPT["min_sr"]),
-            "min_G":          promo.get("G_min",         DEFAULT_ACCEPT["min_G"]),
-            "max_ece":        ethics.get("ece_max",      DEFAULT_ACCEPT["max_ece"]),
-            "max_rho_bias":   ethics.get("rho_bias_max", DEFAULT_ACCEPT["max_rho_bias"]),
-            "max_fp":         DEFAULT_ACCEPT["max_fp"],
-        }
-        return acc
-    return DEFAULT_ACCEPT
-
-def acceptance_ok(m: Dict[str, float], acc: Dict[str, float]) -> bool:
-    cp = float(m.get("caos_pre", 0.0))
-    cr = float(m.get("caos_pos", 0.0))
-    ratio = (cr / cp) if cp > 0 else 1.0
-    return (
-        float(m.get("delta_linf", 0.0)) >= acc["min_delta_linf"] and
-        ratio                           >= acc["min_caos_ratio"] and
-        float(m.get("sr", 0.0))         >= acc["min_sr"]         and
-        float(m.get("G", 0.0))          >= acc["min_G"]          and
-        float(m.get("ece", 1.0))        <= acc["max_ece"]        and
-        float(m.get("rho_bias", 999.0)) <= acc["max_rho_bias"]   and
-        float(m.get("fp", 1.0))         <= acc["max_fp"]
-    )
-
-# ===================== métrica (shadow/real) =====================
-def _metrics_shadow(pop:int, gen:int) -> Dict[str, float]:
-    # valores base que PASS nos gates
-    return {
-        "caos_pre":   0.72,
-        "caos_pos":   0.75,
-        "delta_linf": 0.012,
-        "sr":         0.86,
-        "G":          0.88,
-        "ece":        0.006,
-        "rho_bias":   1.01,
-        "fp":         0.02,
-    }
-
-def _metrics_real(pop:int, gen:int) -> Optional[Dict[str, float]]:
-    # plug real opcional — não falha se deps não estão presentes
-    try:
-        from penin.integrations.evolution import neuroevo_evox_ray as hyb  # type: ignore
-        inst = hyb.instantiate(population=pop, generations=gen)
-        run = getattr(inst, "run_real", None) or getattr(inst, "run_shadow", None)
-        m = run()  # type: ignore
-        return m if isinstance(m, dict) else None
-    except Exception:
-        return None
-
-def compute_metrics(mode: str, pop: int, gen: int) -> Dict[str, float]:
-    # por padrão, 'auto' usa shadow para estabilidade; defina FUSE_REAL=1 para tentar real
-    if mode == "real" or (mode == "auto" and str(os.environ.get("FUSE_REAL","0")).lower() in ("1","true","yes","y")):
-        m = _metrics_real(pop, gen)
-        if isinstance(m, dict):  # se deu certo, usa
-            return m
-    return _metrics_shadow(pop, gen)
-
-def apply_jitter(m: Dict[str, float], jitter: float, seed: Optional[int], acc: Dict[str, float]) -> Dict[str, float]:
-    if not jitter or jitter <= 0:
-        return m
-    rng = random.Random(seed if (seed is not None) else 0xA1CE55)
-    m2 = dict(m)
-    for k in ("delta_linf","sr","G"):
-        m2[k] = m[k] * (1.0 + rng.uniform(-jitter, jitter))
-    for k in ("ece","fp","rho_bias"):
-        m2[k] = max(0.0, m[k] * (1.0 + rng.uniform(-jitter, jitter)))
-    # manter razão >= 1.0
-    m2["caos_pre"] = m["caos_pre"]
-    m2["caos_pos"] = max(m["caos_pos"] * (1.0 + rng.uniform(0.0, jitter)), m2["caos_pre"])
-    # garante PASS; se falhar, volta pro original
-    return m2 if acceptance_ok(m2, acc) else m
-
-# ===================== main =====================
-def main():
-    ap = argparse.ArgumentParser()
-    ap.add_argument("--mode", choices=["shadow","auto","real"], default="shadow")
-    ap.add_argument("--src",  required=True, help="URL do repositório alvo")
-    ap.add_argument("--pop",  type=int, default=16)
-    ap.add_argument("--gen",  type=int, default=1)
-    # sinônimos esperados pelo run_smart
-    ap.add_argument("--population",  type=int, dest="pop")
-    ap.add_argument("--generations", type=int, dest="gen")
-    ap.add_argument("--seed",   type=int, default=None)
-    ap.add_argument("--jitter", type=float, default=0.0)
-    args, unknown = ap.parse_known_args()
-    if unknown:
-        print(f"ℹ️  Ignoring unrecognized args: {unknown}", file=sys.stderr)
-
-    src  = _norm_url(args.src)
-    slug = repo_slug(src)
-    acc  = load_acceptance()
-
-    m = compute_metrics(args.mode, int(args.pop or 16), int(args.gen or 1))
-    m = apply_jitter(m, float(args.jitter or 0.0), args.seed, acc)
-    ok = acceptance_ok(m, acc)
-
-    # tentar checar reachability por git (não quebra se git não estiver disponível)
-    reachable = False
-=======
-
-def main():
-    # 0) Sanity
-    if not PLAN.exists():
-        print(f"❌ Plano não encontrado: {PLAN}")
-        sys.exit(1)
-
-    plan = load_yaml(PLAN)
-    acc = plan["acceptance"]
-
-    # 1) Instanciar adapter emergente
-    from penin.integrations.evolution import neuroevo_evox_ray as hyb
-
-    inst = hyb.instantiate(population=32, generations=3)
-    metrics = inst.run_shadow()
-
-    # 2) Checar origem (genes): só valida acesso
-    src = plan.get("source_url", "")
-    genes = {"source_url": src}
->>>>>>> 2438ea8a
     try:
         subprocess.run(["git","ls-remote", src, "HEAD"], check=True, capture_output=True)
         reachable = True
